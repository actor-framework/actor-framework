cmake_minimum_required(VERSION 3.0 FATAL_ERROR)
project(caf CXX)

# -- project options -----------------------------------------------------------

option(BUILD_SHARED_LIBS "Build all modules as shared library" ON)

# -- includes ------------------------------------------------------------------

include(CMakePackageConfigHelpers) # For creating .cmake files
include(CheckCXXSourceCompiles)    # Check whether compiler works
include(CheckCXXSourceRuns)        # Check whether compiler produces binaries
include(GNUInstallDirs)            # Sets default install paths
include(GenerateExportHeader)      # Auto-generates dllexport macros

# -- project-specific CMake settings -------------------------------------------

set(CMAKE_MODULE_PATH "${CMAKE_CURRENT_SOURCE_DIR}/cmake")

# -- check whether we are running as CMake subdirectory ------------------------

get_directory_property(_parent PARENT_DIRECTORY)
if(_parent)
  set(caf_is_subproject ON)
else()
  set(caf_is_subproject OFF)
endif()
unset(_parent)

# enable tests if not disabled
if(NOT CAF_NO_UNIT_TESTS)
  enable_testing()
  function(add_test_suites executable dir)
    # enumerate all test suites.
    set(suites "")
    foreach(cpp_file ${ARGN})
      file(STRINGS "${dir}/${cpp_file}" contents)
      foreach(line ${contents})
        if ("${line}" MATCHES "SUITE (.+)")
          string(REGEX REPLACE ".*SUITE (.+)" "\\1" suite ${line})
          list(APPEND suites "${suite}")
        endif()
      endforeach()
    endforeach()
    list(REMOVE_DUPLICATES suites)
    list(LENGTH suites num_suites)
    message(STATUS "Found ${num_suites} test suite for ${executable}")
    # creates one CMake test per test suite.
    macro (make_test suite)
      string(REPLACE " " "_" test_name ${suite})
      add_test(NAME ${test_name} COMMAND ${executable} -r300 -n -v5 -s"^${suite}$")
    endmacro ()
    list(LENGTH suites num_suites)
    foreach(suite ${suites})
      make_test("${suite}")
    endforeach ()
  endfunction()
endif()

# -- make sure we have at least C++17 available --------------------------------

if(NOT CMAKE_CROSSCOMPILING)
  # Check whether the user already provided flags that enable C++ >= 17.
  try_compile(caf_has_cxx_17
              "${CMAKE_CURRENT_BINARY_DIR}"
              "${CMAKE_CURRENT_SOURCE_DIR}/cmake/check-compiler-features.cpp")
  # Try enabling C++17 mode if user-provided flags aren't sufficient.
  if(NOT caf_has_cxx_17)
    if(MSVC)
      set(cxx_flag "/std:c++17")
    else()
      if(CMAKE_CXX_COMPILER_ID MATCHES "Clang"
         AND CMAKE_CXX_COMPILER_VERSION VERSION_LESS 5)
        set(cxx_flag "-std=c++1z")
      else()
        set(cxx_flag "-std=c++17")
      endif()
    endif()
    # Re-run compiler check.
    try_compile(caf_has_cxx_17
                "${CMAKE_CURRENT_BINARY_DIR}"
                "${CMAKE_CURRENT_SOURCE_DIR}/cmake/check-compiler-features.cpp"
                COMPILE_DEFINITIONS "${cxx_flag}"
                OUTPUT_VARIABLE cxx_check_output)
    if(NOT caf_has_cxx_17)
      MESSAGE(FATAL_ERROR "\nFatal error: unable activate C++17 mode!\
                           \nPlease see README.md for supported compilers.\
                           \n\ntry_compile output:\n${cxx_check_output}")
    endif()
    add_compile_options("${cxx_flag}")
  endif()
endif()

set(CMAKE_INSTALL_CMAKEBASEDIR "${CMAKE_INSTALL_LIBDIR}/cmake" CACHE PATH
    "Base directory for installing cmake specific artifacts")
set(INSTALL_CAF_CMAKEDIR "${CMAKE_INSTALL_CMAKEBASEDIR}/caf")

if(BUILD_SHARED_LIBS)
  set(LINK_TYPE "shared")
  set(CMAKE_CXX_VISIBILITY_PRESET hidden)
  set(CMAKE_VISIBILITY_INLINES_HIDDEN yes)
  if(POLICY CMP0063)
    cmake_policy(SET CMP0063 NEW)
  endif()
else()
  set(CAF_STATIC_BUILD yes)
  set(LINK_TYPE "static")
endif()

# Be nice to VIM users and Clang tools.
set(CMAKE_EXPORT_COMPILE_COMMANDS 1)

# Silence policy CMP0042 warning by enabling RPATH explicitly.
if(APPLE AND NOT DEFINED CMAKE_MACOSX_RPATH)
  set(CMAKE_MACOSX_RPATH true)
endif()

if(CAF_BUILD_STATIC_RUNTIME)
    set(flags_configs
        CMAKE_CXX_FLAGS
        CMAKE_CXX_FLAGS_DEBUG
        CMAKE_CXX_FLAGS_RELEASE
        CMAKE_CXX_FLAGS_RELWITHDEBINFO
        CMAKE_CXX_FLAGS_MINSIZEREL
        CMAKE_C_FLAGS
        CMAKE_C_FLAGS_DEBUG
        CMAKE_C_FLAGS_RELEASE
        CMAKE_C_FLAGS_RELWITHDEBINFO
        CMAKE_C_FLAGS_MINSIZEREL
        )
  foreach(flags ${flags_configs})
    if(CMAKE_CXX_COMPILER_ID MATCHES "GNU" OR CMAKE_CXX_COMPILER_ID MATCHES "Clang")
      if(NOT ${flags} MATCHES "-static-libstdc\\+\\+")
        set(${flags} "${${flags}} -static-libstdc++")
      endif()
      if(NOT ${flags} MATCHES "-static-libgcc")
        set(${flags} "${${flags}} -static-libgcc")
      endif()
    elseif(MSVC)
      if(${flags} MATCHES "/MD")
        string(REGEX REPLACE "/MD" "/MT" ${flags} "${${flags}}")
      endif()
    endif()
  endforeach()
else()
  set(CAF_BUILD_STATIC_RUNTIME no)
endif()

# add helper target that simplifies re-running configure
if(NOT caf_is_subproject)
  add_custom_target(configure COMMAND ${CMAKE_CURRENT_BINARY_DIR}/config.status)
endif()

# Silence annoying MSVC warning.
if(MSVC)
  add_compile_options(/wd4275 /wd4251)
endif()

################################################################################
#                              utility functions                               #
################################################################################

# Appends `str` to the variable named `var` with a whitespace as separator.
# Suppresses a leading whitespace if the variable is empty and does nothing if
# `str` is empty.
function(build_string var str)
  if(NOT str STREQUAL "")
    if("${${var}}" STREQUAL "")
      set("${var}" "${str}" PARENT_SCOPE)
    else()
      set("${var}" "${${var}} ${str}" PARENT_SCOPE)
    endif()
  endif()
endfunction(build_string)

# Forces `var` to 'no' if the content of the variables evaluates to false.
function(pretty_no var)
  if(NOT "${${var}}")
    set("${var}" no PARENT_SCOPE)
  endif()
endfunction(pretty_no)

# Forces `var` to 'yes' if the content of the variables evaluates to false.
function(pretty_yes var)
  if("${${var}}")
    set("${var}" yes PARENT_SCOPE)
  endif()
endfunction(pretty_yes)

add_executable(caf-generate-enum-strings
               EXCLUDE_FROM_ALL
               cmake/caf-generate-enum-strings.cpp)

add_custom_target(consistency-check)

add_custom_target(update-enum-strings)

# adds a consistency check that verifies that `cpp_file` is still valid by
# re-generating the file and comparing it to the existing file
function(add_enum_consistency_check hpp_file cpp_file)
  set(input "${CMAKE_CURRENT_SOURCE_DIR}/${hpp_file}")
  set(file_under_test "${CMAKE_CURRENT_SOURCE_DIR}/${cpp_file}")
  set(output "${CMAKE_CURRENT_BINARY_DIR}/check/${cpp_file}")
  get_filename_component(output_dir "${output}" DIRECTORY)
  file(MAKE_DIRECTORY "${output_dir}")
  add_custom_command(OUTPUT "${output}"
                     COMMAND caf-generate-enum-strings "${input}" "${output}"
                     DEPENDS caf-generate-enum-strings "${input}")
  get_filename_component(target_name "${input}" NAME_WE)
  add_custom_target("${target_name}"
                    COMMAND
                      "${CMAKE_COMMAND}"
                      "-Dfile_under_test=${file_under_test}"
                      "-Dgenerated_file=${output}"
                      -P "${PROJECT_SOURCE_DIR}/cmake/check-consistency.cmake"
                    DEPENDS "${output}")
  add_dependencies(consistency-check "${target_name}")
  add_custom_target("${target_name}-update"
                    COMMAND
                      caf-generate-enum-strings
                      "${input}"
                      "${file_under_test}"
                     DEPENDS caf-generate-enum-strings "${input}")
  add_dependencies(update-enum-strings "${target_name}-update")
endfunction()

################################################################################
#                        set prefix paths if available                         #
################################################################################

build_string("CMAKE_PREFIX_PATH" "${CAF_QT_PREFIX_PATH}")

################################################################################
#      make sure config parameters are printed with yes or no in summary       #
################################################################################

pretty_yes("CAF_FORCE_NO_EXCEPTIONS")

pretty_no("CAF_ENABLE_RUNTIME_CHECKS")
pretty_no("CAF_NO_MEM_MANAGEMENT")
pretty_no("CAF_NO_EXCEPTIONS")
pretty_no("CAF_NO_OPENSSL")
pretty_no("CAF_NO_PYTHON")
pretty_no("CAF_NO_TOOLS")
pretty_no("CAF_NO_SUMMARY")

if(NOT CAF_NO_IO)
  set(CAF_NO_IO no)
else()
  set(CAF_NO_TOOLS yes)
  set(CAF_NO_PYTHON yes)
endif()

################################################################################
#                              get version of CAF                              #
################################################################################

# read content of config.hpp
file(READ "libcaf_core/caf/config.hpp" CONFIG_HPP)
# get line containing the version
string(REGEX MATCH "#define CAF_VERSION [0-9]+" VERSION_LINE "${CONFIG_HPP}")
# extract version number from line
string(REGEX MATCH "[0-9]+" VERSION_INT "${VERSION_LINE}")
# calculate major, minor, and patch version
math(EXPR CAF_VERSION_MAJOR "${VERSION_INT} / 10000")
math(EXPR CAF_VERSION_MINOR "( ${VERSION_INT} / 100) % 100")
math(EXPR CAF_VERSION_PATCH "${VERSION_INT} % 100")
# create full version string
set(CAF_VERSION
    "${CAF_VERSION_MAJOR}.${CAF_VERSION_MINOR}.${CAF_VERSION_PATCH}")
# set the library version for our shared library targets
if(CMAKE_HOST_SYSTEM_NAME MATCHES "OpenBSD")
  set(CAF_LIB_VERSION "${CAF_VERSION_MAJOR}.${CAF_VERSION_MINOR}")
else()
  set(CAF_LIB_VERSION "${CAF_VERSION}")
endif()

################################################################################
#   set output paths for binaries and libraries if not provided by the user    #
################################################################################

# prohibit in-source builds
if(CMAKE_CURRENT_SOURCE_DIR STREQUAL "${CMAKE_CURRENT_BINARY_DIR}")
    message(FATAL_ERROR "In-source builds are not allowed. Please use "
                        "./configure to choose a build directory and "
                        "initialize the build configuration.")
endif()

if(NOT XCODE)
  # set binary output path if not defined by user
  if(NOT EXECUTABLE_OUTPUT_PATH)
    set(EXECUTABLE_OUTPUT_PATH "${CMAKE_CURRENT_BINARY_DIR}/bin")
  endif()
  # set library output path if not defined by user
  if(NOT LIBRARY_OUTPUT_PATH)
    set(LIBRARY_OUTPUT_PATH "${CMAKE_CURRENT_BINARY_DIR}/lib")
  endif()
endif()

################################################################################
#                                compiler setup                                #
################################################################################

# set optional build flags
# increase max. template depth on GCC and Clang
if(CMAKE_CXX_COMPILER_ID MATCHES "Clang"
   OR CMAKE_CXX_COMPILER_ID MATCHES "GNU")
  add_compile_options("-ftemplate-depth=512"
                      "-ftemplate-backtrace-limit=0")
endif()
# enable useful warnings by default
if(CMAKE_CXX_COMPILER_ID MATCHES "Clang")
  add_compile_options(-Wdocumentation)
endif()
# explicitly disable obnoxious GCC warnings
if(CMAKE_CXX_COMPILER_ID MATCHES "GNU")
  add_compile_options(-Wno-missing-field-initializers)
endif()
# set -fno-exception if requested
if(CAF_FORCE_NO_EXCEPTIONS)
  add_compile_options(-fno-exceptions)
endif()
# allow enabling IPO on gcc/clang
if(POLICY CMP0069)
  cmake_policy(SET CMP0069 NEW)
else()
  if(CMAKE_INTERPROCEDURAL_OPTIMIZATION)
    if(CMAKE_CXX_COMPILER_ID MATCHES "Clang")
      add_compile_options(-flto)
    elseif(CMAKE_CXX_COMPILER_ID MATCHES "GNU")
      add_compile_options(-flto -fno-fat-lto-objects)
    endif()
  endif()
endif()

# enable address sanitizer if requested by the user
if(CAF_SANITIZERS)
  add_compile_options("-fsanitize=${CAF_SANITIZERS}"
                      "-fno-omit-frame-pointer")
  list(APPEND CAF_EXTRA_LDFLAGS "-fsanitize=${CAF_SANITIZERS}")
endif()
# -pthread is ignored on MacOSX but required on other platforms
if(NOT APPLE AND NOT WIN32)
  add_compile_options(-pthread)
  list(APPEND CAF_EXTRA_LDFLAGS "-pthread")
endif()
# -fPIC generates warnings on MinGW and Cygwin plus extra setup steps needed on MinGW
if(MINGW)
  add_definitions(-D_WIN32_WINNT=0x0600 -DWIN32)
  list(APPEND CAF_EXTRA_LDFLAGS -lws2_32 -liphlpapi -lpsapi)
  # build static to avoid runtime dependencies to GCC libraries
  add_compile_options(-static)
elseif(CYGWIN)
  add_compile_options(-U__STRICT_ANSI__)
endif()
if (WIN32)
  list(APPEND CAF_EXTRA_LDFLAGS ws2_32 iphlpapi)
endif()

# iOS support
if(CAF_OSX_SYSROOT)
  set(CMAKE_OSX_SYSROOT "${CAF_OSX_SYSROOT}")
endif()
if(CAF_IOS_DEPLOYMENT_TARGET)
  if(CAF_OSX_SYSROOT STREQUAL "iphonesimulator")
    add_compile_options("-mios-simulator-version-min=${CAF_IOS_DEPLOYMENT_TARGET}")
  else()
    add_compile_options("-miphoneos-version-min=${CAF_IOS_DEPLOYMENT_TARGET}")
  endif()
endif()

################################################################################
#                                setup logging                                 #
################################################################################

# make sure log level is defined and all-uppercase
if(NOT CAF_LOG_LEVEL)
  set(CAF_LOG_LEVEL "QUIET")
else()
  string(TOUPPER "${CAF_LOG_LEVEL}" CAF_LOG_LEVEL)
endif()

set(validLogLevels QUIET ERROR WARNING INFO DEBUG TRACE)
list(FIND validLogLevels "${CAF_LOG_LEVEL}" logLevelIndex)
if(logLevelIndex LESS 0)
  MESSAGE(FATAL_ERROR "Invalid log level: \"${CAF_LOG_LEVEL}\"")
endif()

################################################################################
#                           setup for install target                           #
################################################################################

# install includes from test
install(DIRECTORY libcaf_test/caf/ DESTINATION ${CMAKE_INSTALL_INCLUDEDIR}/caf
        FILES_MATCHING PATTERN "*.hpp")

# process cmake_uninstall.cmake.in
configure_file("${CMAKE_CURRENT_SOURCE_DIR}/cmake/cmake_uninstall.cmake.in"
               "${CMAKE_CURRENT_BINARY_DIR}/cmake_uninstall.cmake"
               IMMEDIATE @ONLY)
# add uninstall target if it does not exist yet
if(NOT TARGET uninstall)
  add_custom_target(uninstall)
endif()
add_custom_command(TARGET uninstall
                   PRE_BUILD
                   COMMAND "${CMAKE_COMMAND}" -P
                   "${CMAKE_CURRENT_BINARY_DIR}/cmake_uninstall.cmake")

# -- set include paths for subprojects -----------------------------------------

configure_file("${PROJECT_SOURCE_DIR}/cmake/build_config.hpp.in"
               "${CMAKE_BINARY_DIR}/caf/detail/build_config.hpp"
               @ONLY)

# -- set include paths for all subprojects -------------------------------------

include_directories("${CMAKE_BINARY_DIR}"
                    "${CMAKE_CURRENT_SOURCE_DIR}/libcaf_core"
                    "${CMAKE_CURRENT_SOURCE_DIR}/libcaf_io"
                    "${CMAKE_CURRENT_SOURCE_DIR}/libcaf_test"
                    "${CMAKE_CURRENT_SOURCE_DIR}/libcaf_openssl")

################################################################################
#                                 add targets                                  #
################################################################################

macro(add_optional_caf_lib name)
  string(TOUPPER ${name} upper_name)
  set(flag_varname CAF_NO_${upper_name})
  if(NOT ${flag_varname}
     AND EXISTS "${CMAKE_CURRENT_SOURCE_DIR}/libcaf_${name}/CMakeLists.txt")
    add_subdirectory("libcaf_${name}")
  else()
    set(${flag_varname} yes)
  endif()
endmacro()

macro(add_optional_caf_binaries name)
  string(TOUPPER ${name} upper_name)
  set(dependency_failed no)
  # check all additional dependency flags
  foreach(flag_name ${ARGN})
    if(${flag_name})
      set(dependency_failed yes)
    endif()
  endforeach()
  if(NOT dependency_failed)
    if(NOT CAF_NO_${upper_name}
       AND EXISTS "${CMAKE_CURRENT_SOURCE_DIR}/${name}/CMakeLists.txt")
      add_subdirectory(${name})
    else()
      # make sure variable is set for nicer build log
      set(CAF_NO_${upper_name} yes)
    endif()
  else()
    message(STATUS
            "Disable ${name}, one of the following flags was set: ${ARGN}")
    # make sure variable is set for nicer build log
    set(CAF_NO_${upper_name} yes)
  endif()
endmacro()

# build core and I/O library
add_subdirectory(libcaf_core)
add_optional_caf_lib(io)

# build SSL module if OpenSSL library is available
if(NOT CAF_NO_OPENSSL)
  find_package(OpenSSL)
  if(OPENSSL_FOUND)
    # Check OpenSSL version >= 1.0.1
    if (OPENSSL_VERSION VERSION_LESS 1.0.1)
      message(STATUS
              "Disable OpenSSL. Required >= 1.0.1 due to TLSv1.2 support.")
      set(CAF_NO_OPENSSL yes)
    else()
      if(NOT CMAKE_CROSSCOMPILING)
        # Check if openssl headers and library versions match
        set(CMAKE_REQUIRED_LIBRARIES ${OPENSSL_LIBRARIES})
        set(CMAKE_REQUIRED_INCLUDES ${OPENSSL_INCLUDE_DIR})
        check_cxx_source_runs("
          #include <openssl/opensslv.h>
          #include <openssl/crypto.h>
          int main() {
            return SSLeay() == OPENSSL_VERSION_NUMBER ? 0 : 1;
          }
        " OPENSSL_CORRECT_VERSION_NUMBER)
        if (NOT OPENSSL_CORRECT_VERSION_NUMBER)
          message(FATAL_ERROR
            "OpenSSL library version does not match headers")
        endif()
      endif()
      include_directories(BEFORE ${OPENSSL_INCLUDE_DIR})
      add_optional_caf_lib(openssl)
    endif()
  else(OPENSSL_FOUND)
    set(CAF_NO_OPENSSL yes)
  endif(OPENSSL_FOUND)
endif()

# build Python binding if not being told otherwise
if(NOT CAF_NO_PYTHON AND EXISTS "${CMAKE_CURRENT_SOURCE_DIR}/libcaf_python/CMakeLists.txt")
  add_subdirectory(libcaf_python)
endif()

# build examples if not being told otherwise
add_optional_caf_binaries(examples)

# build tools if not being told otherwise
add_optional_caf_binaries(tools)

export(EXPORT CAFTargets FILE CAFTargets.cmake NAMESPACE caf::)

install(EXPORT CAFTargets
        DESTINATION "${INSTALL_CAF_CMAKEDIR}"
        NAMESPACE caf::)

write_basic_package_version_file(
  "${CMAKE_CURRENT_BINARY_DIR}/CAFConfigVersion.cmake"
  VERSION ${CAF_VERSION}
  COMPATIBILITY ExactVersion)

configure_package_config_file(
  "${CMAKE_CURRENT_SOURCE_DIR}/cmake/CAFConfig.cmake.in"
  "${CMAKE_CURRENT_BINARY_DIR}/CAFConfig.cmake" INSTALL_DESTINATION
  "${INSTALL_CAF_CMAKEDIR}")

install(FILES "${CMAKE_CURRENT_BINARY_DIR}/CAFConfig.cmake"
  "${CMAKE_CURRENT_BINARY_DIR}/CAFConfigVersion.cmake"
  DESTINATION "${INSTALL_CAF_CMAKEDIR}")

<<<<<<< HEAD
# -- Setup for building manual and API documentation ---------------------------

if(NOT WIN32)
  add_subdirectory(doc)
endif()

=======
# -- Fetch branch name and SHA if available ------------------------------------

if(EXISTS "${CMAKE_CURRENT_SOURCE_DIR}/release.txt")
  file(READ "${CMAKE_CURRENT_SOURCE_DIR}/release.txt" CAF_RELEASE)
  string(REGEX REPLACE "\n" "" CAF_RELEASE "${CAF_RELEASE}")
else()
  set(CAF_RELEASE "${CAF_VERSION}")
endif()

message(STATUS "Set release version for all documentation to ${CAF_RELEASE}.")

>>>>>>> 5310fbaf
################################################################################
#                     Add additional project files to GUI                      #
################################################################################

file(GLOB_RECURSE script_files "scripts/*")
add_custom_target(gui_dummy SOURCES configure ${script_files})

################################################################################
#                                print summary                                 #
################################################################################

# little helper macro to invert a boolean
macro(invertYesNo in out)
  if(${in})
    set(${out} no)
  else()
    set(${out} yes)
  endif()
endmacro()
# invert CAF_NO_* variables for nicer output
invertYesNo(CAF_NO_IO CAF_BUILD_IO)
invertYesNo(CAF_NO_EXAMPLES CAF_BUILD_EXAMPLES)
invertYesNo(CAF_NO_TOOLS CAF_BUILD_TOOLS)
invertYesNo(CAF_NO_UNIT_TESTS CAF_BUILD_UNIT_TESTS)
invertYesNo(CAF_NO_EXCEPTIONS CAF_BUILD_WITH_EXCEPTIONS)
invertYesNo(CAF_NO_MEM_MANAGEMENT CAF_BUILD_MEM_MANAGEMENT)
invertYesNo(CAF_NO_OPENSSL CAF_BUILD_OPENSSL)
invertYesNo(CAF_NO_PYTHON CAF_BUILD_PYTHON)
get_property(all_cxx_flags DIRECTORY PROPERTY COMPILE_OPTIONS)
# done
if(NOT CAF_NO_SUMMARY)
  message(STATUS
        "\n====================|  Build Summary  |===================="
        "\n"
        "\nCAF version:           ${CAF_VERSION}"
        "\n"
        "\nBuild type:            ${CMAKE_BUILD_TYPE}"
        "\nLink type:             ${LINK_TYPE}"
        "\nBuild static runtime:  ${CAF_BUILD_STATIC_RUNTIME}"
        "\nRuntime checks:        ${CAF_ENABLE_RUNTIME_CHECKS}"
        "\nLog level:             ${CAF_LOG_LEVEL}"
        "\nWith mem. mgmt.:       ${CAF_BUILD_MEM_MANAGEMENT}"
        "\nWith exceptions:       ${CAF_BUILD_WITH_EXCEPTIONS}"
        "\n"
        "\nBuild I/O module:      ${CAF_BUILD_IO}"
        "\nBuild tools:           ${CAF_BUILD_TOOLS}"
        "\nBuild examples:        ${CAF_BUILD_EXAMPLES}"
        "\nBuild unit tests:      ${CAF_BUILD_UNIT_TESTS}"
        "\nBuild OpenSSL:         ${CAF_BUILD_OPENSSL}"
        "\nBuild Python:          ${CAF_BUILD_PYTHON}"
        "\n"
        "\nCXX:                   ${CMAKE_CXX_COMPILER}"
        "\nCXXFLAGS:              ${all_cxx_flags}"
        "\nLINKER_FLAGS (shared)  ${ALL_LD_FLAGS}"
        "\n"
        "\nSource directory:      ${CMAKE_CURRENT_SOURCE_DIR}"
        "\nBuild directory:       ${CMAKE_CURRENT_BINARY_DIR}"
        "\nExecutable path:       ${EXECUTABLE_OUTPUT_PATH}"
        "\nLibrary path:          ${LIBRARY_OUTPUT_PATH}"
        "\nInstall prefix:        ${CMAKE_INSTALL_PREFIX}"
        "\nGenerator:             ${CMAKE_GENERATOR}"
        "\n"
        "\n===========================================================\n")
endif()<|MERGE_RESOLUTION|>--- conflicted
+++ resolved
@@ -530,26 +530,6 @@
   "${CMAKE_CURRENT_BINARY_DIR}/CAFConfigVersion.cmake"
   DESTINATION "${INSTALL_CAF_CMAKEDIR}")
 
-<<<<<<< HEAD
-# -- Setup for building manual and API documentation ---------------------------
-
-if(NOT WIN32)
-  add_subdirectory(doc)
-endif()
-
-=======
-# -- Fetch branch name and SHA if available ------------------------------------
-
-if(EXISTS "${CMAKE_CURRENT_SOURCE_DIR}/release.txt")
-  file(READ "${CMAKE_CURRENT_SOURCE_DIR}/release.txt" CAF_RELEASE)
-  string(REGEX REPLACE "\n" "" CAF_RELEASE "${CAF_RELEASE}")
-else()
-  set(CAF_RELEASE "${CAF_VERSION}")
-endif()
-
-message(STATUS "Set release version for all documentation to ${CAF_RELEASE}.")
-
->>>>>>> 5310fbaf
 ################################################################################
 #                     Add additional project files to GUI                      #
 ################################################################################
