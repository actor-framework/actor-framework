--- conflicted
+++ resolved
@@ -73,7 +73,6 @@
   return detail::get(first);
 }
 
-<<<<<<< HEAD
 instrumented_actor_id get_instrumented_actor_id(const abstract_actor& actor);
 
 std::string to_string(actortype_id actortype);
@@ -84,28 +83,6 @@
 static void combine_map(std::unordered_map<K, V>& dst, const std::unordered_map<K, V>& src) {
   for (const auto& it : src) {
     dst[it.first].combine(it.second);
-=======
-std::string to_string(instrumentation::actortype_id actortype);
-std::string to_string(instrumentation::msgtype_id msg);
-
-} // namespace instrumentation
-} // namespace caf
-
-namespace std {
-
-// stolen from boost::hash_combine
-template<class T>
-inline void hash_combine(std::size_t &seed, T const &v) {
-  seed ^= std::hash<T>()(v) + 0x9e3779b9 + (seed << 6) + (seed >> 2);
-}
-
-template<>
-struct hash<std::pair<caf::instrumentation::actortype_id, caf::instrumentation::msgtype_id>> {
-  size_t operator()(const std::pair<caf::instrumentation::actortype_id, caf::instrumentation::msgtype_id> &p) const {
-    auto hash = p.first.hash_code();
-    hash_combine(hash, p.second);
-    return hash;
->>>>>>> 4a5fe680
   }
 };
 
