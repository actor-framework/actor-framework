// This file is part of CAF, the C++ Actor Framework. See the file LICENSE in
// the main distribution directory for license terms and copyright or visit
// https://github.com/actor-framework/actor-framework/blob/main/LICENSE.

#include "caf/json_writer.hpp"

#include "caf/test/scenario.hpp"

#include "caf/actor_control_block.hpp"
#include "caf/init_global_meta_objects.hpp"
#include "caf/log/test.hpp"

using namespace caf;

using namespace std::literals::string_literals;

namespace {

struct circle;
struct dummy_struct;
struct dummy_user;
struct my_request;
struct phone_book;
struct point;
struct rectangle;
struct widget;

} // namespace

CAF_BEGIN_TYPE_ID_BLOCK(json_write_test, caf::first_custom_type_id + 60)

  CAF_ADD_TYPE_ID(json_write_test, (circle))
  CAF_ADD_TYPE_ID(json_write_test, (dummy_struct))
  CAF_ADD_TYPE_ID(json_write_test, (dummy_user))
  CAF_ADD_TYPE_ID(json_write_test, (my_request))
  CAF_ADD_TYPE_ID(json_write_test, (phone_book))
  CAF_ADD_TYPE_ID(json_write_test, (point))
  CAF_ADD_TYPE_ID(json_write_test, (rectangle))
  CAF_ADD_TYPE_ID(json_write_test, (widget))

CAF_END_TYPE_ID_BLOCK(json_write_test)

namespace {

struct my_request {
  int32_t a = 0;
  int32_t b = 0;
  my_request() = default;
  my_request(int a, int b) : a(a), b(b) {
    // nop
  }
};

template <class Inspector>
bool inspect(Inspector& f, my_request& x) {
  return f.object(x).fields(f.field("a", x.a), f.field("b", x.b));
}

struct dummy_struct {
  int a;
  std::string b;
};

[[maybe_unused]] inline bool operator==(const dummy_struct& x,
                                        const dummy_struct& y) {
  return x.a == y.a && x.b == y.b;
}

template <class Inspector>
bool inspect(Inspector& f, dummy_struct& x) {
  return f.object(x).fields(f.field("a", x.a), f.field("b", x.b));
}

struct phone_book {
  std::string city;
  std::map<std::string, int64_t> entries;
};

[[maybe_unused]] constexpr bool operator==(const phone_book& x,
                                           const phone_book& y) noexcept {
  return std::tie(x.city, x.entries) == std::tie(y.city, y.entries);
}

[[maybe_unused]] constexpr bool operator!=(const phone_book& x,
                                           const phone_book& y) noexcept {
  return !(x == y);
}

template <class Inspector>
bool inspect(Inspector& f, phone_book& x) {
  return f.object(x).fields(f.field("city", x.city),
                            f.field("entries", x.entries));
}

struct point {
  int32_t x;
  int32_t y;
};

template <class Inspector>
bool inspect(Inspector& f, point& x) {
  return f.object(x).fields(f.field("x", x.x), f.field("y", x.y));
}

[[maybe_unused]] constexpr bool operator==(point a, point b) noexcept {
  return a.x == b.x && a.y == b.y;
}

[[maybe_unused]] constexpr bool operator!=(point a, point b) noexcept {
  return !(a == b);
}

struct rectangle {
  point top_left;
  point bottom_right;
};

template <class Inspector>
bool inspect(Inspector& f, rectangle& x) {
  return f.object(x).fields(f.field("top-left", x.top_left),
                            f.field("bottom-right", x.bottom_right));
}

[[maybe_unused]] constexpr bool operator==(const rectangle& x,
                                           const rectangle& y) noexcept {
  return x.top_left == y.top_left && x.bottom_right == y.bottom_right;
}

[[maybe_unused]] constexpr bool operator!=(const rectangle& x,
                                           const rectangle& y) noexcept {
  return !(x == y);
}

struct dummy_user {
  std::string name;
  std::optional<std::string> nickname;
};

template <class Inspector>
bool inspect(Inspector& f, dummy_user& x) {
  return f.object(x).fields(f.field("name", x.name),
                            f.field("nickname", x.nickname));
}

struct circle {
  point center;
  int32_t radius;
};

template <class Inspector>
bool inspect(Inspector& f, circle& x) {
  return f.object(x).fields(f.field("center", x.center),
                            f.field("radius", x.radius));
}

[[maybe_unused]] constexpr bool operator==(const circle& x,
                                           const circle& y) noexcept {
  return x.center == y.center && x.radius == y.radius;
}

[[maybe_unused]] constexpr bool operator!=(const circle& x,
                                           const circle& y) noexcept {
  return !(x == y);
}

struct widget {
  std::string color;
  std::variant<rectangle, circle> shape;
};

template <class Inspector>
bool inspect(Inspector& f, widget& x) {
  return f.object(x).fields(f.field("color", x.color),
                            f.field("shape", x.shape));
}

[[maybe_unused]] inline bool operator==(const widget& x,
                                        const widget& y) noexcept {
  return x.color == y.color && x.shape == y.shape;
}

[[maybe_unused]] inline bool operator!=(const widget& x,
                                        const widget& y) noexcept {
  return !(x == y);
}

struct fixture {
  template <class T>
  expected<std::string>
  to_json_string(T&& x, size_t indentation, bool skip_empty_fields = true,
                 bool skip_object_type_annotation = false) {
    json_writer writer;
    writer.indentation(indentation);
    writer.skip_empty_fields(skip_empty_fields);
    writer.skip_object_type_annotation(skip_object_type_annotation);
    if (writer.apply(std::forward<T>(x))) {
      auto buf = writer.str();
      return {std::string{buf.begin(), buf.end()}};
    } else {
      log::test::debug("partial JSON output: {}", writer.str());
      return {writer.get_error()};
    }
  }
};

} // namespace

WITH_FIXTURE(fixture) {

SCENARIO("the JSON writer converts builtin types to strings") {
  GIVEN("an integer") {
    auto x = 42;
    WHEN("converting it to JSON with any indentation factor") {
      THEN("the JSON output is the number") {
        check_eq(to_json_string(x, 0), "42"s);
        check_eq(to_json_string(x, 2), "42"s);
      }
    }
  }
  GIVEN("a string") {
    std::string x = R"_(hello "world"!)_";
    WHEN("converting it to JSON with any indentation factor") {
      THEN("the JSON output is the escaped string") {
        std::string out = R"_("hello \"world\"!")_";
        check_eq(to_json_string(x, 0), out);
        check_eq(to_json_string(x, 2), out);
      }
    }
    WHEN("it contains non-printable ASCII characters") {
      THEN("the characters are escaped in the JSON output") {
        x = detail::format("{}{}{}{}{}", static_cast<char>(0),
                           static_cast<char>(1), static_cast<char>(30),
                           static_cast<char>(31), static_cast<char>(32));
        // NOTE: empty space at the end corresponds to ASCII 32.
        auto out = R"_("\u0000\u0001\u001e\u001f ")_"s;
        check_eq(to_json_string(x, 0), out);
      }
    }
  }
  GIVEN("a list") {
    auto x = std::vector<int>{1, 2, 3};
    WHEN("converting it to JSON with indentation factor 0") {
      THEN("the JSON output is a single line") {
        std::string out = "[1, 2, 3]";
        check_eq(to_json_string(x, 0), out);
      }
    }
    WHEN("converting it to JSON with indentation factor 2") {
      THEN("the JSON output uses multiple lines") {
        std::string out = R"_([
  1,
  2,
  3
])_";
        check_eq(to_json_string(x, 2), out);
      }
    }
  }
  GIVEN("a dictionary") {
    std::map<std::string, std::string> x;
    x.emplace("a", "A");
    x.emplace("b", "B");
    x.emplace("c", "C");
    WHEN("converting it to JSON with indentation factor 0") {
      THEN("the JSON output is a single line") {
        check_eq(to_json_string(x, 0), R"_({"a": "A", "b": "B", "c": "C"})_"s);
      }
    }
    WHEN("converting it to JSON with indentation factor 2") {
      THEN("the JSON output uses multiple lines") {
        std::string out = R"_({
  "a": "A",
  "b": "B",
  "c": "C"
})_";
        check_eq(to_json_string(x, 2), out);
      }
    }
  }
  GIVEN("a message") {
    auto x = make_message(put_atom_v, "foo", 42);
    WHEN("converting it to JSON with indentation factor 0") {
      THEN("the JSON output is a single line") {
        std::string out = R"_([{"@type": "caf::put_atom"}, "foo", 42])_";
        check_eq(to_json_string(x, 0), out);
      }
    }
    WHEN("converting it to JSON with indentation factor 2") {
      THEN("the JSON output uses multiple lines") {
        std::string out = R"_([
  {
    "@type": "caf::put_atom"
  },
  "foo",
  42
])_";
        check_eq(to_json_string(x, 2), out);
      }
    }
  }
}

SCENARIO("the JSON writer converts simple structs to strings") {
  GIVEN("a dummy_struct object") {
    dummy_struct x{10, "foo"};
    WHEN("converting it to JSON with indentation factor 0") {
      THEN("the JSON output is a single line") {
        std::string out = R"_({"@type": "dummy_struct", "a": 10, "b": "foo"})_";
        check_eq(to_json_string(x, 0), out);
      }
    }
    WHEN("converting it to JSON with indentation factor 0 and omitting @type") {
      THEN("the JSON output is a single line") {
        std::string out = R"_({"a": 10, "b": "foo"})_";
        check_eq(to_json_string(x, 0, false, true), out);
      }
    }
    WHEN("converting it to JSON with indentation factor 2") {
      THEN("the JSON output uses multiple lines") {
        std::string out = R"_({
  "@type": "dummy_struct",
  "a": 10,
  "b": "foo"
})_";
        check_eq(to_json_string(x, 2), out);
      }
    }
    WHEN("converting it to JSON with indentation factor 2 and omitting @type") {
      THEN("the JSON output uses multiple lines") {
        std::string out = R"_({
  "a": 10,
  "b": "foo"
})_";
        check_eq(to_json_string(x, 2, false, true), out);
      }
    }
  }
}

SCENARIO("the JSON writer converts nested structs to strings") {
  GIVEN("a rectangle object") {
    auto x = rectangle{{100, 200}, {10, 20}};
    WHEN("converting it to JSON with indentation factor 0") {
      THEN("the JSON output is a single line") {
        std::string out = R"({"@type": "rectangle", )"
                          R"("top-left": {"x": 100, "y": 200}, )"
                          R"("bottom-right": {"x": 10, "y": 20}})";
        check_eq(to_json_string(x, 0), out);
      }
    }
    WHEN("converting it to JSON with indentation factor 2") {
      THEN("the JSON output uses multiple lines") {
        std::string out = R"_({
  "@type": "rectangle",
  "top-left": {
    "x": 100,
    "y": 200
  },
  "bottom-right": {
    "x": 10,
    "y": 20
  }
})_";
        check_eq(to_json_string(x, 2), out);
      }
    }
  }
}

SCENARIO("the JSON writer converts structs with member dictionaries") {
  GIVEN("a phone_book object") {
    phone_book x;
    x.city = "Model City";
    x.entries["Bob"] = 555'6837;
    x.entries["Jon"] = 555'9347;
    WHEN("converting it to JSON with indentation factor 0") {
      THEN("the JSON output is a single line") {
        std::string out = R"({"@type": "phone_book",)"
                          R"( "city": "Model City",)"
                          R"( "entries": )"
                          R"({"Bob": 5556837,)"
                          R"( "Jon": 5559347}})";
        check_eq(to_json_string(x, 0), out);
      }
    }
    WHEN("converting it to JSON with indentation factor 2") {
      THEN("the JSON output uses multiple lines") {
        std::string out = R"({
  "@type": "phone_book",
  "city": "Model City",
  "entries": {
    "Bob": 5556837,
    "Jon": 5559347
  }
})";
        check_eq(to_json_string(x, 2), out);
      }
    }
  }
}

SCENARIO("the JSON writer omits or nulls missing values") {
  GIVEN("a dummy_user object without nickname") {
    dummy_user user;
    user.name = "Bjarne";
    WHEN("converting it to JSON with skip_empty_fields = true (default)") {
      THEN("the JSON output omits the field 'nickname'") {
        std::string out = R"({"@type": "dummy_user", "name": "Bjarne"})";
        check_eq(to_json_string(user, 0), out);
      }
    }
    WHEN("converting it to JSON with skip_empty_fields = false") {
      THEN("the JSON output includes the field 'nickname' with a null value") {
        std::string out
          = R"({"@type": "dummy_user", "name": "Bjarne", "nickname": null})";
        check_eq(to_json_string(user, 0, false), out);
      }
    }
  }
}

SCENARIO("the JSON writer annotates variant fields") {
  GIVEN("a widget object with rectangle shape") {
    widget x;
    x.color = "red";
    x.shape = rectangle{{10, 10}, {20, 20}};
    WHEN("converting it to JSON with indentation factor 0") {
      THEN("the JSON is a single line containing '@shape-type = rectangle'") {
        std::string out = R"({"@type": "widget", )"
                          R"("color": "red", )"
                          R"("@shape-type": "rectangle", )"
                          R"("shape": )"
                          R"({"top-left": {"x": 10, "y": 10}, )"
                          R"("bottom-right": {"x": 20, "y": 20}}})";
        check_eq(to_json_string(x, 0), out);
      }
    }
    WHEN("converting it to JSON with indentation factor 2") {
      THEN("the JSON is multiple lines containing '@shape-type = rectangle'") {
        std::string out = R"({
  "@type": "widget",
  "color": "red",
  "@shape-type": "rectangle",
  "shape": {
    "top-left": {
      "x": 10,
      "y": 10
    },
    "bottom-right": {
      "x": 20,
      "y": 20
    }
  }
})";
        check_eq(to_json_string(x, 2), out);
      }
    }
  }
  GIVEN("a widget object with circle shape") {
    widget x;
    x.color = "red";
    x.shape = circle{{15, 15}, 5};
    WHEN("converting it to JSON with indentation factor 0") {
      THEN("the JSON is a single line containing '@shape-type = circle'") {
        std::string out = R"({"@type": "widget", )"
                          R"("color": "red", )"
                          R"("@shape-type": "circle", )"
                          R"("shape": )"
                          R"({"center": {"x": 15, "y": 15}, )"
                          R"("radius": 5}})";
        check_eq(to_json_string(x, 0), out);
      }
    }
    WHEN("converting it to JSON with indentation factor 2") {
      THEN("the JSON is multiple lines containing '@shape-type = circle'") {
        std::string out = R"({
  "@type": "widget",
  "color": "red",
  "@shape-type": "circle",
  "shape": {
    "center": {
      "x": 15,
      "y": 15
    },
    "radius": 5
  }
})";
        check_eq(to_json_string(x, 2), out);
      }
    }
  }
}

SCENARIO("the JSON compresses empty lists and objects") {
  GIVEN("a map with an empty list value") {
    std::map<std::string, std::vector<int>> obj;
    obj["xs"] = std::vector<int>{};
    obj["ys"] = std::vector<int>{1, 2, 3};
    WHEN("converting it to JSON with indentation factor 2") {
      THEN("the JSON contains a compressed representation of the empty list") {
        std::string out = R"({
  "xs": [],
  "ys": [
    1,
    2,
    3
  ]
})";
        check_eq(to_json_string(obj, 2, true, true), out);
      }
    }
  }
  GIVEN("an empty map") {
    std::map<std::string, std::vector<int>> obj;
    WHEN("converting it to JSON with indentation factor 2") {
      THEN("the JSON contains a compressed representation of the empty map") {
        check_eq(to_json_string(obj, 2, true, true), "{}"s);
      }
    }
  }
}

<<<<<<< HEAD
SCENARIO("the JSON writer can render nested lists") {
  GIVEN("a list of lists") {
    std::vector<std::vector<int>> x{{1, 2}, {3, 4}};
    WHEN("converting it to JSON with indentation factor 0") {
      THEN("the JSON output is a single line") {
        check_eq(to_json_string(x, 0), "[[1, 2], [3, 4]]"s);
      }
    }
    WHEN("converting it to JSON with indentation factor 2") {
      THEN("the JSON output uses multiple lines") {
        std::string out = R"_([
  [
    1,
    2
  ],
  [
    3,
    4
  ]
])_";
        check_eq(to_json_string(x, 2), out);
=======
class custom_writer : public json_writer {
public:
  using super = json_writer;

  using super::super;

  using super::value;

  bool value(const strong_actor_ptr& ptr) override {
    strong_actor_ptr_serialized = true;
    return super::value(ptr);
  }

  bool value(const weak_actor_ptr& ptr) override {
    weak_actor_ptr_serialized = true;
    return super::value(ptr);
  }

  bool strong_actor_ptr_serialized = false;

  bool weak_actor_ptr_serialized = false;
};

SCENARIO("users can override member functions for actor serialization") {
  GIVEN("a custom writer") {
    custom_writer writer;
    WHEN("serializing a strong actor pointer") {
      strong_actor_ptr ptr;
      writer.value(ptr);
      THEN("the overridden function is called") {
        check(writer.strong_actor_ptr_serialized);
      }
    }
    WHEN("serializing a weak actor pointer") {
      weak_actor_ptr ptr;
      writer.value(ptr);
      THEN("the overridden function is called") {
        check(writer.weak_actor_ptr_serialized);
>>>>>>> c6f3f5dc
      }
    }
  }
}

} // WITH_FIXTURE(fixture)

TEST_INIT() {
  caf::init_global_meta_objects<caf::id_block::json_write_test>();
}<|MERGE_RESOLUTION|>--- conflicted
+++ resolved
@@ -520,7 +520,6 @@
   }
 }
 
-<<<<<<< HEAD
 SCENARIO("the JSON writer can render nested lists") {
   GIVEN("a list of lists") {
     std::vector<std::vector<int>> x{{1, 2}, {3, 4}};
@@ -542,7 +541,11 @@
   ]
 ])_";
         check_eq(to_json_string(x, 2), out);
-=======
+      }
+    }
+  }
+}
+
 class custom_writer : public json_writer {
 public:
   using super = json_writer;
@@ -581,7 +584,6 @@
       writer.value(ptr);
       THEN("the overridden function is called") {
         check(writer.weak_actor_ptr_serialized);
->>>>>>> c6f3f5dc
       }
     }
   }
