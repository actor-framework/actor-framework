/******************************************************************************
 *                       ____    _    _____                                   *
 *                      / ___|  / \  |  ___|    C++                           *
 *                     | |     / _ \ | |_       Actor                         *
 *                     | |___ / ___ \|  _|      Framework                     *
 *                      \____/_/   \_|_|                                      *
 *                                                                            *
 * Copyright 2011-2018 Dominik Charousset                                     *
 *                                                                            *
 * Distributed under the terms and conditions of the BSD 3-Clause License or  *
 * (at your option) under the terms and conditions of the Boost Software      *
 * License 1.0. See accompanying files LICENSE and LICENSE_ALTERNATIVE.       *
 *                                                                            *
 * If you did not receive a copy of the license files, see                    *
 * http://opensource.org/licenses/BSD-3-Clause and                            *
 * http://www.boost.org/LICENSE_1_0.txt.                                      *
 ******************************************************************************/

#pragma once

#include "caf/detail/core_export.hpp"
#include "caf/detail/simple_actor_clock.hpp"

namespace caf::detail {

class CAF_CORE_EXPORT test_actor_clock : public simple_actor_clock {
public:
  time_point current_time;

  test_actor_clock();

  time_point now() const noexcept override;

  duration_type difference(atom_value measurement, long units, time_point t0,
                           time_point t1) const noexcept override;

  /// Returns whether the actor clock has at least one pending timeout.
  bool has_pending_timeout() const {
    return !schedule_.empty();
  }

  /// Triggers the next pending timeout regardless of its timestamp. Sets
  /// `current_time` to the time point of the triggered timeout unless
  /// `current_time` is already set to a later time.
  /// @returns Whether a timeout was triggered.
  bool trigger_timeout();

  /// Triggers all pending timeouts regardless of their timestamp. Sets
  /// `current_time` to the time point of the latest timeout unless
  /// `current_time` is already set to a later time.
  /// @returns The number of triggered timeouts.
  size_t trigger_timeouts();

  /// Advances the time by `x` and dispatches timeouts and delayed messages.
  /// @returns The number of triggered timeouts.
  size_t advance_time(duration_type x);

  /// Configures the returned value for `difference`. For example, inserting
  /// `('foo', 120ns)` causes the clock to return `units * 120ns` for any call
  /// to `difference` with `measurement == 'foo'` regardless of the time points
  /// passed to the function.
  std::map<atom_value, duration_type> time_per_unit;
};

<<<<<<< HEAD
} // namespace detail
} // namespace caf
=======
} // namespace caf
>>>>>>> 3e3c9479
<|MERGE_RESOLUTION|>--- conflicted
+++ resolved
@@ -62,9 +62,4 @@
   std::map<atom_value, duration_type> time_per_unit;
 };
 
-<<<<<<< HEAD
-} // namespace detail
-} // namespace caf
-=======
-} // namespace caf
->>>>>>> 3e3c9479
+} // namespace caf::detail