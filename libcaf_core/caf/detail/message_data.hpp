--- conflicted
+++ resolved
@@ -31,14 +31,7 @@
 #include "caf/ref_counted.hpp"
 #include "caf/type_erased_tuple.hpp"
 
-<<<<<<< HEAD
-namespace caf {
-namespace detail {
-=======
-#include "caf/detail/type_list.hpp"
-
 namespace caf::detail {
->>>>>>> 3e3c9479
 
 class CAF_CORE_EXPORT message_data : public ref_counted,
                                      public type_erased_tuple {
@@ -65,9 +58,4 @@
   bool shared() const noexcept override;
 };
 
-<<<<<<< HEAD
-} // namespace detail
-} // namespace caf
-=======
-} // namespace caf
->>>>>>> 3e3c9479
+} // namespace caf::detail