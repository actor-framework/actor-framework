/******************************************************************************
 *                       ____    _    _____                                   *
 *                      / ___|  / \  |  ___|    C++                           *
 *                     | |     / _ \ | |_       Actor                         *
 *                     | |___ / ___ \|  _|      Framework                     *
 *                      \____/_/   \_|_|                                      *
 *                                                                            *
 * Copyright 2011-2018 Dominik Charousset                                     *
 *                                                                            *
 * Distributed under the terms and conditions of the BSD 3-Clause License or  *
 * (at your option) under the terms and conditions of the Boost Software      *
 * License 1.0. See accompanying files LICENSE and LICENSE_ALTERNATIVE.       *
 *                                                                            *
 * If you did not receive a copy of the license files, see                    *
 * http://opensource.org/licenses/BSD-3-Clause and                            *
 * http://www.boost.org/LICENSE_1_0.txt.                                      *
 ******************************************************************************/

#pragma once

#include <algorithm>
#include <vector>

#include "caf/detail/core_export.hpp"
#include "caf/detail/decorated_tuple.hpp"

namespace caf::detail {

class CAF_CORE_EXPORT concatenated_tuple : public message_data {
public:
  // -- member types -----------------------------------------------------------

  using message_data::cow_ptr;

  using vector_type = std::vector<cow_ptr>;

  // -- constructors, destructors, and assignment operators --------------------

  concatenated_tuple(std::initializer_list<cow_ptr> xs);

  static cow_ptr make(std::initializer_list<cow_ptr> xs);

  concatenated_tuple(const concatenated_tuple&) = default;

  concatenated_tuple& operator=(const concatenated_tuple&) = delete;

  // -- overridden observers of message_data -----------------------------------

  concatenated_tuple* copy() const override;

  // -- overridden modifiers of type_erased_tuple ------------------------------

  void* get_mutable(size_t pos) override;

  error load(size_t pos, deserializer& source) override;

  // -- overridden observers of type_erased_tuple ------------------------------

  size_t size() const noexcept override;

  uint32_t type_token() const noexcept override;

  rtti_pair type(size_t pos) const noexcept override;

  const void* get(size_t pos) const noexcept override;

  std::string stringify(size_t pos) const override;

  type_erased_value_ptr copy(size_t pos) const override;

  error save(size_t pos, serializer& sink) const override;

  // -- element access ---------------------------------------------------------

  std::pair<message_data*, size_t> select(size_t pos);

  std::pair<const message_data*, size_t> select(size_t pos) const;

private:
  // -- data members -----------------------------------------------------------

  vector_type data_;
  uint32_t type_token_;
  size_t size_;
};

<<<<<<< HEAD
} // namespace detail
} // namespace caf
=======
} // namespace caf

>>>>>>> 3e3c9479
<|MERGE_RESOLUTION|>--- conflicted
+++ resolved
@@ -84,10 +84,4 @@
   size_t size_;
 };
 
-<<<<<<< HEAD
-} // namespace detail
-} // namespace caf
-=======
-} // namespace caf
-
->>>>>>> 3e3c9479
+} // namespace caf::detail