// This file is part of CAF, the C++ Actor Framework. See the file LICENSE in
// the main distribution directory for license terms and copyright or visit
// https://github.com/actor-framework/actor-framework/blob/master/LICENSE.

#define CAF_SUITE save_inspector

#include "caf/save_inspector.hpp"

#include "core-test.hpp"

#include <cstdint>
#include <string>
#include <vector>

#include "caf/message.hpp"
#include "caf/serializer.hpp"

#include "inspector-tests.hpp"

using namespace caf;

namespace {

struct testee : serializer {
  std::string log;

  size_t indent = 0;

  void set_has_human_readable_format(bool new_value) {
    has_human_readable_format_ = new_value;
  }

  void new_line() {
    log += '\n';
    log.insert(log.end(), indent, ' ');
  }

  bool begin_object(type_id_t, std::string_view object_name) override {
    new_line();
    indent += 2;
    log += "begin object ";
    log.insert(log.end(), object_name.begin(), object_name.end());
    return true;
  }

  bool end_object() override {
    if (indent < 2)
      CAF_FAIL("begin/end mismatch");
    indent -= 2;
    new_line();
    log += "end object";
    return true;
  }

  bool begin_field(std::string_view name) override {
    new_line();
    indent += 2;
    log += "begin field ";
    log.insert(log.end(), name.begin(), name.end());
    return true;
  }

  bool begin_field(std::string_view name, bool) override {
    new_line();
    indent += 2;
    log += "begin optional field ";
    log.insert(log.end(), name.begin(), name.end());
    return true;
  }

  bool begin_field(std::string_view name, span<const type_id_t>,
                   size_t) override {
    new_line();
    indent += 2;
    log += "begin variant field ";
    log.insert(log.end(), name.begin(), name.end());
    return true;
  }

  bool begin_field(std::string_view name, bool, span<const type_id_t>,
                   size_t) override {
    new_line();
    indent += 2;
    log += "begin optional variant field ";
    log.insert(log.end(), name.begin(), name.end());
    return true;
  }

  bool end_field() override {
    if (indent < 2)
      CAF_FAIL("begin/end mismatch");
    indent -= 2;
    new_line();
    log += "end field";
    return true;
  }

  bool begin_tuple(size_t size) override {
    new_line();
    indent += 2;
    log += "begin tuple of size ";
    log += std::to_string(size);
    return true;
  }

  bool end_tuple() override {
    if (indent < 2)
      CAF_FAIL("begin/end mismatch");
    indent -= 2;
    new_line();
    log += "end tuple";
    return true;
  }

  bool begin_key_value_pair() override {
    new_line();
    indent += 2;
    log += "begin key-value pair";
    return true;
  }

  bool end_key_value_pair() override {
    if (indent < 2)
      CAF_FAIL("begin/end mismatch");
    indent -= 2;
    new_line();
    log += "end key-value pair";
    return true;
  }

  bool begin_sequence(size_t size) override {
    new_line();
    indent += 2;
    log += "begin sequence of size ";
    log += std::to_string(size);
    return true;
  }

  bool end_sequence() override {
    if (indent < 2)
      CAF_FAIL("begin/end mismatch");
    indent -= 2;
    new_line();
    log += "end sequence";
    return true;
  }

  bool begin_associative_array(size_t size) override {
    new_line();
    indent += 2;
    log += "begin associative array of size ";
    log += std::to_string(size);
    return true;
  }

  bool end_associative_array() override {
    if (indent < 2)
      CAF_FAIL("begin/end mismatch");
    indent -= 2;
    new_line();
    log += "end associative array";
    return true;
  }

  bool value(std::byte) override {
    new_line();
    log += "byte value";
    return true;
  }

  bool value(bool) override {
    new_line();
    log += "bool value";
    return true;
  }

  bool value(int8_t) override {
    new_line();
    log += "int8_t value";
    return true;
  }

  bool value(uint8_t) override {
    new_line();
    log += "uint8_t value";
    return true;
  }

  bool value(int16_t) override {
    new_line();
    log += "int16_t value";
    return true;
  }

  bool value(uint16_t) override {
    new_line();
    log += "uint16_t value";
    return true;
  }

  bool value(int32_t) override {
    new_line();
    log += "int32_t value";
    return true;
  }

  bool value(uint32_t) override {
    new_line();
    log += "uint32_t value";
    return true;
  }

  bool value(int64_t) override {
    new_line();
    log += "int64_t value";
    return true;
  }

  bool value(uint64_t) override {
    new_line();
    log += "uint64_t value";
    return true;
  }

  bool value(float) override {
    new_line();
    log += "float value";
    return true;
  }

  bool value(double) override {
    new_line();
    log += "double value";
    return true;
  }

  bool value(long double) override {
    new_line();
    log += "long double value";
    return true;
  }

  bool value(std::string_view) override {
    new_line();
    log += "std::string value";
    return true;
  }

  bool value(const std::u16string&) override {
    new_line();
    log += "std::u16string value";
    return true;
  }

  bool value(const std::u32string&) override {
    new_line();
    log += "std::u32string value";
    return true;
  }

  bool value(span<const std::byte>) override {
    new_line();
    log += "byte_span value";
    return true;
  }
};

struct fixture {
  testee f;
};

} // namespace

BEGIN_FIXTURE_SCOPE(fixture)

CAF_TEST(save inspectors can visit C arrays) {
  int32_t xs[] = {1, 2, 3};
  CHECK_EQ(detail::save(f, xs), true);
  CHECK_EQ(f.log, R"_(
begin tuple of size 3
  int32_t value
  int32_t value
  int32_t value
end tuple)_");
}

CAF_TEST(save inspectors can visit simple POD types) {
  point_3d p{1, 1, 1};
  CHECK_EQ(inspect(f, p), true);
  CHECK_EQ(p.x, 1);
  CHECK_EQ(p.y, 1);
  CHECK_EQ(p.z, 1);
  CHECK_EQ(f.log, R"_(
begin object point_3d
  begin field x
    int32_t value
  end field
  begin field y
    int32_t value
  end field
  begin field z
    int32_t value
  end field
end object)_");
}

CAF_TEST(save inspectors can visit node IDs) {
  auto tmp = make_node_id(42, "0102030405060708090A0B0C0D0E0F1011121314");
  auto hash_based_id = unbox(tmp);
  CHECK_EQ(inspect(f, hash_based_id), true);
  CHECK_EQ(f.log, R"_(
begin object caf::node_id
  begin optional variant field data
    begin object caf::hashed_node_id
      begin field process_id
        uint32_t value
      end field
      begin field host
        begin tuple of size 20
          uint8_t value
          uint8_t value
          uint8_t value
          uint8_t value
          uint8_t value
          uint8_t value
          uint8_t value
          uint8_t value
          uint8_t value
          uint8_t value
          uint8_t value
          uint8_t value
          uint8_t value
          uint8_t value
          uint8_t value
          uint8_t value
          uint8_t value
          uint8_t value
          uint8_t value
          uint8_t value
        end tuple
      end field
    end object
  end field
end object)_");
}

CAF_TEST(save inspectors recurse into members) {
  line l{point_3d{1, 1, 1}, point_3d{1, 1, 1}};
  CHECK_EQ(inspect(f, l), true);
  CHECK_EQ(l.p1.x, 1);
  CHECK_EQ(l.p1.y, 1);
  CHECK_EQ(l.p1.z, 1);
  CHECK_EQ(l.p2.x, 1);
  CHECK_EQ(l.p2.y, 1);
  CHECK_EQ(l.p2.z, 1);
  CHECK_EQ(f.log, R"_(
begin object line
  begin field p1
    begin object point_3d
      begin field x
        int32_t value
      end field
      begin field y
        int32_t value
      end field
      begin field z
        int32_t value
      end field
    end object
  end field
  begin field p2
    begin object point_3d
      begin field x
        int32_t value
      end field
      begin field y
        int32_t value
      end field
      begin field z
        int32_t value
      end field
    end object
  end field
end object)_");
}

CAF_TEST(save inspectors support fields with fallbacks and invariants) {
  MESSAGE("save inspectors suppress fields with their default value");
  {
    duration d{"seconds", 12.0};
    CHECK_EQ(inspect(f, d), true);
    CHECK_EQ(d.unit, "seconds");
    CHECK_EQ(d.count, 12.0);
    CHECK_EQ(f.log, R"_(
begin object duration
  begin optional field unit
  end field
  begin field count
    double value
  end field
end object)_");
  }
  f.log.clear();
  MESSAGE("save inspectors include fields with non-default value");
  {
    duration d{"minutes", 42.0};
    CHECK_EQ(inspect(f, d), true);
    CHECK_EQ(d.unit, "minutes");
    CHECK_EQ(d.count, 42.0);
    CHECK_EQ(f.log, R"_(
begin object duration
  begin optional field unit
    std::string value
  end field
  begin field count
    double value
  end field
end object)_");
  }
}

CAF_TEST(save inspectors support optional) {
<<<<<<< HEAD
  optional<int32_t> x;
  CHECK_EQ(f.apply(x), true);
  CHECK_EQ(f.log, R"_(
=======
  std::optional<int32_t> x;
  CAF_CHECK_EQUAL(f.apply(x), true);
  CAF_CHECK_EQUAL(f.log, R"_(
>>>>>>> 782334e7
begin object anonymous
  begin optional field value
  end field
end object)_");
}

CAF_TEST(save inspectors support fields with optional values) {
<<<<<<< HEAD
  person p1{"Eduard Example", none};
  CHECK_EQ(inspect(f, p1), true);
  CHECK_EQ(f.log, R"_(
=======
  person p1{"Eduard Example", std::nullopt};
  CAF_CHECK_EQUAL(inspect(f, p1), true);
  CAF_CHECK_EQUAL(f.log, R"_(
>>>>>>> 782334e7
begin object person
  begin field name
    std::string value
  end field
  begin optional field phone
  end field
end object)_");
  f.log.clear();
  person p2{"Bruce Almighty", std::string{"776-2323"}};
  CHECK_EQ(inspect(f, p2), true);
  CHECK_EQ(f.log, R"_(
begin object person
  begin field name
    std::string value
  end field
  begin optional field phone
    std::string value
  end field
end object)_");
}

CAF_TEST(save inspectors support fields with getters and setters) {
  foobar fb;
  fb.foo("hello");
  fb.bar("world");
  CHECK(inspect(f, fb));
  CHECK_EQ(fb.foo(), "hello");
  CHECK_EQ(fb.bar(), "world");
  CHECK_EQ(f.log, R"_(
begin object foobar
  begin field foo
    std::string value
  end field
  begin field bar
    std::string value
  end field
end object)_");
}

CAF_TEST(save inspectors support nasty data structures) {
  nasty x;
  CHECK(inspect(f, x));
  CHECK_EQ(f.get_error(), error{});
  CHECK_EQ(f.log, R"_(
begin object nasty
  begin field field_01
    int32_t value
  end field
  begin optional field field_02
  end field
  begin field field_03
    int32_t value
  end field
  begin optional field field_04
  end field
  begin optional field field_05
  end field
  begin optional field field_07
  end field
  begin variant field field_09
    std::string value
  end field
  begin optional variant field field_10
    std::string value
  end field
  begin variant field field_11
    std::string value
  end field
  begin optional variant field field_12
    std::string value
  end field
  begin field field_13
    begin tuple of size 2
      std::string value
      int32_t value
    end tuple
  end field
  begin optional field field_14
  end field
  begin field field_15
    begin tuple of size 2
      std::string value
      int32_t value
    end tuple
  end field
  begin optional field field_16
  end field
  begin field field_17
    int32_t value
  end field
  begin optional field field_18
  end field
  begin field field_19
    int32_t value
  end field
  begin optional field field_20
  end field
  begin optional field field_21
  end field
  begin optional field field_23
  end field
  begin variant field field_25
    std::string value
  end field
  begin optional variant field field_26
    std::string value
  end field
  begin variant field field_27
    std::string value
  end field
  begin optional variant field field_28
    std::string value
  end field
  begin field field_29
    begin tuple of size 2
      std::string value
      int32_t value
    end tuple
  end field
  begin optional field field_30
  end field
  begin field field_31
    begin tuple of size 2
      std::string value
      int32_t value
    end tuple
  end field
  begin optional field field_32
  end field
  begin optional variant field field_33
  end field
  begin optional field field_34
  end field
  begin optional variant field field_35
  end field
  begin optional field field_36
  end field
end object)_");
}

CAF_TEST(save inspectors support all basic STL types) {
  basics x;
  x.v7.emplace("one", 1);
  x.v7.emplace("two", 2);
  x.v7.emplace("three", 3);
  using v8_list = decltype(x.v8);
  using v8_nested_list = v8_list::value_type;
  using array_3i = std::array<int32_t, 3>;
  v8_nested_list v8_1;
  v8_1.emplace_back("hello", array_3i{{1, 2, 3}});
  v8_1.emplace_back("world", array_3i{{2, 3, 4}});
  v8_nested_list v8_2;
  v8_2.emplace_back("foo", array_3i{{0, 0, 0}});
  x.v8.emplace_back(std::move(v8_1));
  x.v8.emplace_back(std::move(v8_2));
  CHECK(inspect(f, x));
  CHECK_EQ(f.log, R"_(
begin object basics
  begin field v1
    begin object anonymous
    end object
  end field
  begin field v2
    int32_t value
  end field
  begin field v3
    begin tuple of size 4
      int32_t value
      int32_t value
      int32_t value
      int32_t value
    end tuple
  end field
  begin field v4
    begin tuple of size 2
      begin object dummy_message
        begin variant field content
          std::string value
        end field
      end object
      begin object dummy_message
        begin variant field content
          std::string value
        end field
      end object
    end tuple
  end field
  begin field v5
    begin tuple of size 2
      int32_t value
      int32_t value
    end tuple
  end field
  begin field v6
    begin tuple of size 2
      int32_t value
      begin object dummy_message
        begin variant field content
          std::string value
        end field
      end object
    end tuple
  end field
  begin field v7
    begin associative array of size 3
      begin key-value pair
        std::string value
        int32_t value
      end key-value pair
      begin key-value pair
        std::string value
        int32_t value
      end key-value pair
      begin key-value pair
        std::string value
        int32_t value
      end key-value pair
    end associative array
  end field
  begin field v8
    begin sequence of size 2
      begin sequence of size 2
        begin tuple of size 2
          std::string value
          begin tuple of size 3
            int32_t value
            int32_t value
            int32_t value
          end tuple
        end tuple
        begin tuple of size 2
          std::string value
          begin tuple of size 3
            int32_t value
            int32_t value
            int32_t value
          end tuple
        end tuple
      end sequence
      begin sequence of size 1
        begin tuple of size 2
          std::string value
          begin tuple of size 3
            int32_t value
            int32_t value
            int32_t value
          end tuple
        end tuple
      end sequence
    end sequence
  end field
end object)_");
}

CAF_TEST(save inspectors support messages) {
  auto x = make_message(1, "two", 3.0);
  MESSAGE("for machine-to-machine formats, messages prefix their types");
  CHECK(inspect(f, x));
  CHECK_EQ(f.log, R"_(
begin object message
  begin field types
    begin sequence of size 3
      uint16_t value
      uint16_t value
      uint16_t value
    end sequence
  end field
  begin field values
    begin tuple of size 3
      int32_t value
      std::string value
      double value
    end tuple
  end field
end object)_");
  MESSAGE("for human-readable formats, messages inline type annotations");
  f.log.clear();
  f.set_has_human_readable_format(true);
  CHECK(inspect(f, x));
  CHECK_EQ(f.log, R"_(
begin sequence of size 3
  int32_t value
  std::string value
  double value
end sequence)_");
}

SCENARIO("save inspectors support apply with a getter and setter") {
  GIVEN("a line object") {
    line x{{10, 10, 10}, {20, 20, 20}};
    WHEN("passing the line to a save inspector with a getter and setter pair") {
      auto get = [&x] { return x; };
      auto set = [&x](line val) { x = val; };
      THEN("the inspector reads the state from the getter") {
        CHECK(f.apply(get, set));
        CHECK_EQ(f.log, R"_(
begin object line
  begin field p1
    begin object point_3d
      begin field x
        int32_t value
      end field
      begin field y
        int32_t value
      end field
      begin field z
        int32_t value
      end field
    end object
  end field
  begin field p2
    begin object point_3d
      begin field x
        int32_t value
      end field
      begin field y
        int32_t value
      end field
      begin field z
        int32_t value
      end field
    end object
  end field
end object)_");
      }
    }
  }
}

SCENARIO("load inspectors support fields with a getter and setter") {
  GIVEN("a person object") {
    auto x = person{"John Doe", {}};
    WHEN("passing a setter and setter pair for the member name") {
      auto get_name = [&x] { return x.name; };
      auto set_name = [&x](std::string val) { x.name = std::move(val); };
      THEN("the inspector reads the state from the getter") {
        CHECK(f.object(x).fields(f.field("name", get_name, set_name),
                                 f.field("phone", x.phone)));
        CHECK_EQ(f.log, R"_(
begin object person
  begin field name
    std::string value
  end field
  begin optional field phone
  end field
end object)_");
      }
    }
  }
}

SCENARIO("save inspectors support std::byte") {
  GIVEN("a struct with std::byte") {
    struct byte_test {
      std::byte v1;
      optional<std::byte> v2;
    };
    auto x = byte_test{std::byte{1}, std::byte{2}};
    WHEN("inspecting the struct") {
      THEN("CAF treats std::byte like an unsigned integer") {
        CHECK(f.object(x).fields(f.field("v1", x.v1), f.field("v2", x.v2)));
        CHECK(!f.get_error());
        std::string baseline = R"_(
begin object anonymous
  begin field v1
    byte value
  end field
  begin optional field v2
    byte value
  end field
end object)_";
        CHECK_EQ(f.log, baseline);
      }
    }
  }
}

END_FIXTURE_SCOPE()<|MERGE_RESOLUTION|>--- conflicted
+++ resolved
@@ -420,15 +420,9 @@
 }
 
 CAF_TEST(save inspectors support optional) {
-<<<<<<< HEAD
-  optional<int32_t> x;
+  std::optional<int32_t> x;
   CHECK_EQ(f.apply(x), true);
   CHECK_EQ(f.log, R"_(
-=======
-  std::optional<int32_t> x;
-  CAF_CHECK_EQUAL(f.apply(x), true);
-  CAF_CHECK_EQUAL(f.log, R"_(
->>>>>>> 782334e7
 begin object anonymous
   begin optional field value
   end field
@@ -436,15 +430,9 @@
 }
 
 CAF_TEST(save inspectors support fields with optional values) {
-<<<<<<< HEAD
-  person p1{"Eduard Example", none};
+  person p1{"Eduard Example", std::nullopt};
   CHECK_EQ(inspect(f, p1), true);
   CHECK_EQ(f.log, R"_(
-=======
-  person p1{"Eduard Example", std::nullopt};
-  CAF_CHECK_EQUAL(inspect(f, p1), true);
-  CAF_CHECK_EQUAL(f.log, R"_(
->>>>>>> 782334e7
 begin object person
   begin field name
     std::string value
@@ -800,7 +788,7 @@
   GIVEN("a struct with std::byte") {
     struct byte_test {
       std::byte v1;
-      optional<std::byte> v2;
+      std::optional<std::byte> v2;
     };
     auto x = byte_test{std::byte{1}, std::byte{2}};
     WHEN("inspecting the struct") {
