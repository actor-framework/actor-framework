/******************************************************************************
 *                       ____    _    _____                                   *
 *                      / ___|  / \  |  ___|    C++                           *
 *                     | |     / _ \ | |_       Actor                         *
 *                     | |___ / ___ \|  _|      Framework                     *
 *                      \____/_/   \_|_|                                      *
 *                                                                            *
 * Copyright 2011-2018 Dominik Charousset                                     *
 *                                                                            *
 * Distributed under the terms and conditions of the BSD 3-Clause License or  *
 * (at your option) under the terms and conditions of the Boost Software      *
 * License 1.0. See accompanying files LICENSE and LICENSE_ALTERNATIVE.       *
 *                                                                            *
 * If you did not receive a copy of the license files, see                    *
 * http://opensource.org/licenses/BSD-3-Clause and                            *
 * http://www.boost.org/LICENSE_1_0.txt.                                      *
 ******************************************************************************/

#include "caf/make_config_option.hpp"

#include "caf/config_value.hpp"
#include "caf/optional.hpp"

#define DEFAULT_META(type)                                                     \
  config_option::meta_state type##_meta_state {                                \
    check_impl<type>, store_impl<type>, get_impl<type>,                        \
    detail::type_name<type>()                                                  \
  };                                                                           \

using std::string;

namespace caf {

namespace {

using meta_state = config_option::meta_state;

template <class T>
error check_impl(const config_value& x) {
  if (holds_alternative<T>(x))
    return none;
  return make_error(pec::type_mismatch);
}

template <class T>
void store_impl(void* ptr, const config_value& x) {
  CAF_ASSERT(ptr != nullptr);
  *static_cast<T*>(ptr) = get<T>(x);
}

template <class T>
config_value get_impl(const void* ptr) {
  CAF_ASSERT(ptr != nullptr);
  return config_value{*static_cast<const T*>(ptr)};
}

<<<<<<< HEAD
=======
#define DEFAULT_META(type)                                                     \
  meta_state type##_meta{check_impl<type>, store_impl<type>, get_impl<type>,   \
                         detail::type_name<type>()}

#define DEFAULT_MAKE_IMPL(type)                                                \
  template <>                                                                  \
  config_option make_config_option<type>(type & storage, string_view category, \
                                         string_view name,                     \
                                         string_view description) {            \
    return {category, name, description, &type##_meta, &storage};              \
  }                                                                            \
  template <>                                                                  \
  config_option make_config_option<type>(string_view category,                 \
                                         string_view name,                     \
                                         string_view description) {            \
    return {category, name, description, &type##_meta, nullptr};               \
  }

>>>>>>> e3060212
error bool_check(const config_value& x) {
  if (holds_alternative<bool>(x))
    return none;
  return make_error(pec::type_mismatch);
}

void bool_store(void* ptr, const config_value& x) {
  *static_cast<bool*>(ptr) = get<bool>(x);
}

void bool_store_neg(void* ptr, const config_value& x) {
  *static_cast<bool*>(ptr) = !get<bool>(x);
}

config_value bool_get(const void* ptr) {
  return config_value{*static_cast<const bool*>(ptr)};
}

config_value bool_get_neg(const void* ptr) {
  return config_value{!*static_cast<const bool*>(ptr)};
}

meta_state bool_neg_meta{bool_check, bool_store_neg, bool_get_neg,
                         detail::type_name<bool>()};

meta_state us_res_meta{
  [](const config_value& x) -> error {
    if (holds_alternative<timespan>(x))
      return none;
    return make_error(pec::type_mismatch);
  },
  [](void* ptr, const config_value& x) {
    *static_cast<size_t*>(ptr) = get<timespan>(x).count() / 1000;
  },
  [](const void* ptr) -> config_value {
    auto ival = static_cast<int64_t>(*static_cast<const size_t*>(ptr));
    timespan val{ival / 1000};
    return config_value{val};
  },
  detail::type_name<timespan>()
};

meta_state ms_res_meta{
  [](const config_value& x) -> error {
    if (holds_alternative<timespan>(x))
      return none;
    return make_error(pec::type_mismatch);
  },
  [](void* ptr, const config_value& x) {
    *static_cast<size_t*>(ptr) = get<timespan>(x).count() / 1000000;
  },
  [](const void* ptr) -> config_value {
    auto ival = static_cast<int64_t>(*static_cast<const size_t*>(ptr));
    timespan val{ival / 1000000};
    return config_value{val};
  },
  detail::type_name<timespan>()
};

} // namespace

namespace detail {

DEFAULT_META(atom_value);

DEFAULT_META(size_t);

DEFAULT_META(string);

config_option::meta_state bool_meta_state{
  bool_check, bool_store, bool_get, detail::type_name<bool>()
};

} // namespace detail

config_option make_negated_config_option(bool& storage, string_view category,
                                         string_view name,
                                         string_view description) {
  return {category, name, description, &bool_neg_meta, &storage};
}

config_option make_us_resolution_config_option(size_t& storage,
                                               string_view category,
                                               string_view name,
                                               string_view description) {
  return {category, name, description, &us_res_meta, &storage};
}

config_option make_ms_resolution_config_option(size_t& storage,
                                               string_view category,
                                               string_view name,
                                               string_view description) {
  return {category, name, description, &ms_res_meta, &storage};
}

} // namespace caf<|MERGE_RESOLUTION|>--- conflicted
+++ resolved
@@ -54,27 +54,6 @@
   return config_value{*static_cast<const T*>(ptr)};
 }
 
-<<<<<<< HEAD
-=======
-#define DEFAULT_META(type)                                                     \
-  meta_state type##_meta{check_impl<type>, store_impl<type>, get_impl<type>,   \
-                         detail::type_name<type>()}
-
-#define DEFAULT_MAKE_IMPL(type)                                                \
-  template <>                                                                  \
-  config_option make_config_option<type>(type & storage, string_view category, \
-                                         string_view name,                     \
-                                         string_view description) {            \
-    return {category, name, description, &type##_meta, &storage};              \
-  }                                                                            \
-  template <>                                                                  \
-  config_option make_config_option<type>(string_view category,                 \
-                                         string_view name,                     \
-                                         string_view description) {            \
-    return {category, name, description, &type##_meta, nullptr};               \
-  }
-
->>>>>>> e3060212
 error bool_check(const config_value& x) {
   if (holds_alternative<bool>(x))
     return none;
