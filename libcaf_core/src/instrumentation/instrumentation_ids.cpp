--- conflicted
+++ resolved
@@ -64,11 +64,7 @@
   if (msg == 0) {
     return "{}";
   }
-<<<<<<< HEAD
   if (msg <= type_nrs) {
-=======
-  if (msg < type_nrs) {
->>>>>>> 4a5fe680
     return numbered_type_names[msg - 1];
   }
   auto atom_str = to_string(static_cast<atom_value >(msg));
