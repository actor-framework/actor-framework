/******************************************************************************
 *                       ____    _    _____                                   *
 *                      / ___|  / \  |  ___|    C++                           *
 *                     | |     / _ \ | |_       Actor                         *
 *                     | |___ / ___ \|  _|      Framework                     *
 *                      \____/_/   \_|_|                                      *
 *                                                                            *
 * Copyright 2011-2018 Dominik Charousset                                     *
 *                                                                            *
 * Distributed under the terms and conditions of the BSD 3-Clause License or  *
 * (at your option) under the terms and conditions of the Boost Software      *
 * License 1.0. See accompanying files LICENSE and LICENSE_ALTERNATIVE.       *
 *                                                                            *
 * If you did not receive a copy of the license files, see                    *
 * http://opensource.org/licenses/BSD-3-Clause and                            *
 * http://www.boost.org/LICENSE_1_0.txt.                                      *
 ******************************************************************************/

#include "caf/actor_system_config.hpp"

#include <limits>
#include <thread>
#include <fstream>
#include <sstream>

#include "caf/message_builder.hpp"

#include "caf/detail/gcd.hpp"
#include "caf/detail/parse_ini.hpp"

namespace caf {

namespace {

using option_vector = actor_system_config::option_vector;
const char actor_conf_prefix[] = "actor:";
constexpr size_t actor_conf_prefix_size = 6;

class actor_system_config_reader {
public:
  using sink = std::function<void (size_t, config_value&,
                                   optional<std::ostream&>)>;

  using named_actor_sink = std::function<void (size_t, const std::string&,
                                               config_value&)>;

  actor_system_config_reader(option_vector& xs, option_vector& ys,
                             named_actor_sink na_sink)
      : named_actor_sink_(std::move(na_sink)){
    add_opts(xs);
    add_opts(ys);
  }

  void add_opts(option_vector& xs) {
    for (auto& x : xs)
      sinks_.emplace(x->full_name(), x->to_sink());
  }

  void operator()(size_t ln, const std::string& name, config_value& cv,
                  optional<std::ostream&> out) {
    auto i = sinks_.find(name);
    if (i != sinks_.end()) {
      (i->second)(ln, cv, none);
      return;
    }
    // check whether this is an individual actor config
    if (name.compare(0, actor_conf_prefix_size, actor_conf_prefix) == 0) {
      auto substr = name.substr(actor_conf_prefix_size);
      named_actor_sink_(ln, substr, cv);
      return;
    }
    if (out)
        *out << "error in line " << ln
             << R"(: unrecognized parameter name ")" << name << R"(")"
             << std::endl;
  }

private:
  std::map<std::string, sink> sinks_;
  named_actor_sink named_actor_sink_;
};

} // namespace <anonymous>

actor_system_config::opt_group::opt_group(option_vector& xs,
                                          const char* category)
    : xs_(xs),
      cat_(category) {
  // nop
}

actor_system_config::~actor_system_config() {
  // nop
}

// in this config class, we have (1) hard-coded defaults that are overridden
// by (2) INI-file contents that are in turn overridden by (3) CLI arguments

actor_system_config::actor_system_config()
    : cli_helptext_printed(false),
      slave_mode(false),
      logger_filename(logger_file_name),
      logger_filter(logger_component_filter),
      slave_mode_fun(nullptr) {
  // add `vector<T>` and `stream<T>` for each statically known type
  add_message_type_impl<stream<actor>>("stream<@actor>");
  add_message_type_impl<stream<actor_addr>>("stream<@addr>");
  add_message_type_impl<stream<atom_value>>("stream<@atom>");
  add_message_type_impl<stream<message>>("stream<@message>");
  add_message_type_impl<std::vector<actor>>("std::vector<@actor>");
  add_message_type_impl<std::vector<actor_addr>>("std::vector<@addr>");
  add_message_type_impl<std::vector<atom_value>>("std::vector<@atom>");
  add_message_type_impl<std::vector<message>>("std::vector<@message>");
  // (1) hard-coded defaults
  streaming_desired_batch_complexity_us = 50;
  streaming_max_batch_delay_us = 50000;
  streaming_credit_round_interval_us = 100000;
  scheduler_policy = atom("stealing");
  scheduler_max_threads = std::max(std::thread::hardware_concurrency(), 4u);
  scheduler_max_throughput = std::numeric_limits<size_t>::max();
  scheduler_enable_profiling = false;
  scheduler_profiling_ms_resolution = 100;
  work_stealing_aggressive_poll_attempts = 100;
  work_stealing_aggressive_steal_interval = 10;
  work_stealing_moderate_poll_attempts = 500;
  work_stealing_moderate_steal_interval = 5;
  work_stealing_moderate_sleep_duration_us = 50;
  work_stealing_relaxed_steal_interval = 1;
  work_stealing_relaxed_sleep_duration_us = 10000;
  logger_file_name = "actor_log_[PID]_[TIMESTAMP]_[NODE].log";
  logger_file_format = "%r %c %p %a %t %C %M %F:%L %m%n";
  logger_console = atom("none");
  logger_console_format = "%m";
  logger_verbosity = atom("trace");
  logger_inline_output = false;
  middleman_network_backend = atom("default");
  middleman_enable_automatic_connections = false;
  middleman_max_consecutive_reads = 50;
  middleman_heartbeat_interval = 0;
  middleman_detach_utility_actors = true;
  middleman_detach_multiplexer = true;
  middleman_enable_tcp = true;
  middleman_enable_udp = false;
  middleman_cached_udp_buffers = 10;
  middleman_max_pending_msgs = 10;
  // fill our options vector for creating INI and CLI parsers
  opt_group{options_, "streaming"}
  .add(streaming_desired_batch_complexity_us, "desired-batch-complexity-us",
       "sets the desired timespan for a single batch")
  .add(streaming_max_batch_delay_us, "max-batch-delay-us",
       "sets the maximum delay for sending underfull batches in microseconds")
  .add(streaming_credit_round_interval_us, "credit-round-interval-us",
       "sets the length of credit intervals in microseconds");
  opt_group{options_, "scheduler"}
  .add(scheduler_policy, "policy",
       "sets the scheduling policy to either 'stealing' (default) or 'sharing'")
  .add(scheduler_max_threads, "max-threads",
       "sets a fixed number of worker threads for the scheduler")
  .add(scheduler_max_throughput, "max-throughput",
       "sets the maximum number of messages an actor consumes before yielding")
  .add(scheduler_enable_profiling, "enable-profiling",
       "enables or disables profiler output")
  .add(scheduler_profiling_ms_resolution, "profiling-ms-resolution",
       "sets the rate in ms in which the profiler collects data")
  .add(scheduler_profiling_output_file, "profiling-output-file",
       "sets the output file for the profiler");
  opt_group(options_, "work-stealing")
  .add(work_stealing_aggressive_poll_attempts, "aggressive-poll-attempts",
       "sets the number of zero-sleep-interval polling attempts")
  .add(work_stealing_aggressive_steal_interval, "aggressive-steal-interval",
       "sets the frequency of steal attempts during aggressive polling")
  .add(work_stealing_moderate_poll_attempts, "moderate-poll-attempts",
       "sets the number of moderately aggressive polling attempts")
  .add(work_stealing_moderate_steal_interval, "moderate-steal-interval",
       "sets the frequency of steal attempts during moderate polling")
  .add(work_stealing_moderate_sleep_duration_us, "moderate-sleep-duration",
       "sets the sleep interval between poll attempts during moderate polling")
  .add(work_stealing_relaxed_steal_interval, "relaxed-steal-interval",
       "sets the frequency of steal attempts during relaxed polling")
  .add(work_stealing_relaxed_sleep_duration_us, "relaxed-sleep-duration",
       "sets the sleep interval between poll attempts during relaxed polling");
  opt_group{options_, "logger"}
  .add(logger_file_name, "file-name",
       "sets the filesystem path of the log file")
  .add(logger_file_format, "file-format",
       "sets the line format for individual log file entires")
  .add(logger_console, "console",
       "sets the type of output to std::clog (none|colored|uncolored)")
  .add(logger_console_format, "console-format",
       "sets the line format for printing individual log entires")
  .add(logger_component_filter, "component-filter",
       "exclude all listed components from logging")
  .add(logger_verbosity, "verbosity",
       "sets the verbosity (quiet|error|warning|info|debug|trace)")
  .add(logger_inline_output, "inline-output",
       "sets whether a separate thread is used for I/O")
  .add(logger_file_name, "filename",
       "deprecated (use file-name instead)")
  .add(logger_component_filter, "filter",
       "deprecated (use console-component-filter instead)");
  opt_group{options_, "middleman"}
  .add(middleman_network_backend, "network-backend",
       "sets the network backend to either 'default' or 'asio' (if available)")
  .add(middleman_app_identifier, "app-identifier",
       "sets the application identifier of this node")
  .add(middleman_enable_automatic_connections, "enable-automatic-connections",
       "enables or disables automatic connection management (off per default)")
  .add(middleman_max_consecutive_reads, "max-consecutive-reads",
       "sets the maximum number of consecutive I/O reads per broker")
  .add(middleman_heartbeat_interval, "heartbeat-interval",
       "sets the interval (ms) of heartbeat, 0 (default) means disabling it")
  .add(middleman_detach_utility_actors, "detach-utility-actors",
       "enables or disables detaching of utility actors")
  .add(middleman_detach_multiplexer, "detach-multiplexer",
       "enables or disables background activity of the multiplexer")
  .add(middleman_enable_tcp, "enable-tcp",
       "enable communication via TCP (on by default)")
  .add(middleman_enable_udp, "enable-udp",
       "enable communication via UDP (off by default)")
  .add(middleman_cached_udp_buffers, "cached-udp-buffers",
       "sets the max number of UDP send buffers that will be cached for reuse "
       "(default: 10)")
  .add(middleman_max_pending_msgs, "max-pending-messages",
       "sets the max number of UDP pending messages due to ordering "
       "(default: 10)");
  opt_group(options_, "opencl")
  .add(opencl_device_ids, "device-ids",
       "restricts which OpenCL devices are accessed by CAF");
  opt_group(options_, "openssl")
  .add(openssl_certificate, "certificate",
       "sets the path to the file containining the certificate for this node PEM format")
  .add(openssl_key, "key",
       "sets the path to the file containting the private key for this node")
  .add(openssl_passphrase, "passphrase",
       "sets the passphrase to decrypt the private key, if needed")
  .add(openssl_capath, "capath",
       "sets the path to an OpenSSL-style directory of trusted certificates")
  .add(openssl_cafile, "cafile",
       "sets the path to a file containing trusted certificates concatenated together in PEM format");
  // add renderers for default error categories
  error_renderers.emplace(atom("system"), render_sec);
  error_renderers.emplace(atom("exit"), render_exit_reason);
}

<<<<<<< HEAD
=======
actor_system_config::actor_system_config(actor_system_config&& other)
    : cli_helptext_printed(other.cli_helptext_printed),
      args_remainder(std::move(other.args_remainder)),
      slave_mode(other.slave_mode),
      slave_name(std::move(other.slave_name)),
      bootstrap_node(std::move(other.bootstrap_node)),
      streaming_max_batch_delay_us(other.streaming_max_batch_delay_us),
      streaming_credit_round_interval_us(
        other.streaming_credit_round_interval_us),
      scheduler_policy(other.scheduler_policy),
      scheduler_max_threads(other.scheduler_max_threads),
      scheduler_max_throughput(other.scheduler_max_throughput),
      scheduler_enable_profiling(std::move(other.scheduler_enable_profiling)),
      scheduler_profiling_ms_resolution(
        other.scheduler_profiling_ms_resolution),
      scheduler_profiling_output_file(other.scheduler_profiling_output_file),
      work_stealing_aggressive_poll_attempts(
        other.work_stealing_aggressive_poll_attempts),
      work_stealing_aggressive_steal_interval(
        other.work_stealing_aggressive_steal_interval),
      work_stealing_moderate_poll_attempts(
        other.work_stealing_moderate_poll_attempts),
      work_stealing_moderate_steal_interval(
        other.work_stealing_moderate_steal_interval),
      work_stealing_moderate_sleep_duration_us(
        other.work_stealing_moderate_sleep_duration_us),
      work_stealing_relaxed_steal_interval(
        other.work_stealing_relaxed_steal_interval),
      work_stealing_relaxed_sleep_duration_us(
        other.work_stealing_relaxed_sleep_duration_us),
      logger_file_name(std::move(other.logger_file_name)),
      logger_file_format(std::move(other.logger_file_format)),
      logger_console(other.logger_console),
      logger_console_format(std::move(other.logger_console_format)),
      logger_component_filter(std::move(other.logger_component_filter)),
      logger_verbosity(other.logger_verbosity),
      logger_inline_output(other.logger_inline_output),
      logger_filename(logger_file_name),
      logger_filter(logger_component_filter),
      middleman_network_backend(other.middleman_network_backend),
      middleman_app_identifier(std::move(other.middleman_app_identifier)),
      middleman_enable_automatic_connections(
        other.middleman_enable_automatic_connections),
      middleman_max_consecutive_reads(other.middleman_max_consecutive_reads),
      middleman_heartbeat_interval(other.middleman_heartbeat_interval),
      middleman_detach_utility_actors(other.middleman_detach_utility_actors),
      middleman_detach_multiplexer(other.middleman_detach_multiplexer),
      opencl_device_ids(std::move(other.opencl_device_ids)),
      openssl_certificate(std::move(other.openssl_certificate)),
      openssl_key(std::move(other.openssl_key)),
      openssl_passphrase(std::move(other.openssl_passphrase)),
      openssl_capath(std::move(other.openssl_capath)),
      openssl_cafile(std::move(other.openssl_cafile)),
      value_factories_by_name(std::move(other.value_factories_by_name)),
      value_factories_by_rtti(std::move(other.value_factories_by_rtti)),
      actor_factories(std::move(other.actor_factories)),
      module_factories(std::move(other.module_factories)),
      hook_factories(std::move(other.hook_factories)),
      group_module_factories(std::move(other.group_module_factories)),
      type_names_by_rtti(std::move(other.type_names_by_rtti)),
      error_renderers(std::move(other.error_renderers)),
      named_actor_configs(std::move(other.named_actor_configs)),
      slave_mode_fun(other.slave_mode_fun),
      custom_options_(std::move(other.custom_options_)),
      options_(std::move(other.options_)) {
  // nop
}

>>>>>>> 9828d2b9
std::string
actor_system_config::make_help_text(const std::vector<message::cli_arg>& xs) {
  auto is_no_caf_option = [](const message::cli_arg& arg) {
    return arg.name.compare(0, 4, "caf#") != 0;
  };
  auto op = [](size_t tmp, const message::cli_arg& arg) {
    return std::max(tmp, arg.helptext.size());
  };
  // maximum string lenght of all options
  auto name_width = std::accumulate(xs.begin(), xs.end(), size_t{0}, op);
  // iterators to the vector with respect to partition point
  auto first = xs.begin();
  auto last = xs.end();
  auto sep = std::find_if(first, last, is_no_caf_option);
  // output stream
  std::ostringstream oss;
  oss << std::left;
  oss << "CAF Options:" << std::endl;
  for (auto i = first; i != sep; ++i) {
    oss << "  ";
    oss.width(static_cast<std::streamsize>(name_width));
    oss << i->helptext << "  : " << i->text << std::endl;
  }
  if (sep != last) {
    oss << std::endl;
    oss << "Application Options:" << std::endl;
    for (auto i = sep; i != last; ++i) {
      oss << "  ";
      oss.width(static_cast<std::streamsize>(name_width));
      oss << i->helptext << "  : " << i->text << std::endl;
    }
  }
  return oss.str();
}

actor_system_config& actor_system_config::parse(int argc, char** argv,
                                                const char* ini_file_cstr) {
  message args;
  if (argc > 1)
    args = message_builder(argv + 1, argv + argc).move_to_message();
  // set default config file name if not set by user
  if (ini_file_cstr == nullptr)
    ini_file_cstr = "caf-application.ini";
  std::string config_file_name;
  // CLI file name has priority over default file name
  args.extract_opts({
    {"caf#config-file", "", config_file_name}
  });
  if (config_file_name.empty())
    config_file_name = ini_file_cstr;
  std::ifstream ini{config_file_name};
  return parse(args, ini);
}

actor_system_config& actor_system_config::parse(int argc, char** argv,
                                                std::istream& ini) {
  message args;
  if (argc > 1)
    args = message_builder(argv + 1, argv + argc).move_to_message();
  return parse(args, ini);
}

actor_system_config& actor_system_config::parse(message& args,
                                                std::istream& ini) {
  // (2) content of the INI file overrides hard-coded defaults
  if (ini.good()) {
    using conf_sink = std::function<void (size_t, config_value&,
                                          optional<std::ostream&>)>;
    using conf_sinks = std::unordered_map<std::string, conf_sink>;
    using conf_mapping = std::pair<option_vector, conf_sinks>;
    hash_map<std::string, conf_mapping> ovs;
    auto nac_sink = [&](size_t ln, const std::string& nm, config_value& cv) {
      std::string actor_name{nm.begin(), std::find(nm.begin(), nm.end(), '.')};
      auto ac = named_actor_configs.find(actor_name);
      if (ac == named_actor_configs.end())
        ac = named_actor_configs.emplace(actor_name,
                                         named_actor_config{}).first;
      auto& ov = ovs[actor_name];
      if (ov.first.empty()) {
        opt_group(ov.first, ac->first.c_str())
        .add(ac->second.strategy, "strategy", "")
        .add(ac->second.low_watermark, "low-watermark", "")
        .add(ac->second.max_pending, "max-pending", "");
        for (auto& opt : ov.first)
          ov.second.emplace(opt->full_name(), opt->to_sink());
      }
      auto i = ov.second.find(nm);
      if (i != ov.second.end())
        i->second(ln, cv, none);
      else
        std::cerr << "error in line " << ln
                  << R"(: unrecognized parameter name ")" << nm << R"(")"
                  << std::endl;
    };
    actor_system_config_reader consumer{options_, custom_options_, nac_sink};
    detail::parse_ini(ini, consumer, std::cerr);
  }
  // (3) CLI options override the content of the INI file
  std::string dummy; // caf#config-file either ignored or already open
  std::vector<message::cli_arg> cargs;
  for (auto& x : options_)
    cargs.emplace_back(x->to_cli_arg(true));
  cargs.emplace_back("caf#dump-config", "print config in INI format to stdout");
  //cargs.emplace_back("caf#help", "print this text");
  cargs.emplace_back("caf#config-file", "parse INI file", dummy);
  cargs.emplace_back("caf#slave-mode", "run in slave mode");
  cargs.emplace_back("caf#slave-name", "set name for this slave", slave_name);
  cargs.emplace_back("caf#bootstrap-node", "set bootstrapping", bootstrap_node);
  for (auto& x : custom_options_)
    cargs.emplace_back(x->to_cli_arg(false));
  using std::placeholders::_1;
  auto res = args.extract_opts(std::move(cargs),
                               std::bind(&actor_system_config::make_help_text,
                                         this, _1));
  using std::cerr;
  using std::cout;
  using std::endl;
  args_remainder = std::move(res.remainder);
  if (!res.error.empty()) {
    cli_helptext_printed = true;
    std::cerr << res.error << endl;
    return *this;
  }
  if (res.opts.count("help") != 0u) {
    cli_helptext_printed = true;
    cout << res.helptext << endl;
    return *this;
  }
  if (res.opts.count("caf#slave-mode") != 0u) {
    slave_mode = true;
    if (slave_name.empty())
      std::cerr << "running in slave mode but no name was configured" << endl;
    if (bootstrap_node.empty())
      std::cerr << "running in slave mode without bootstrap node" << endl;
  }
  // Verify settings.
  auto verify_atom_opt = [](std::initializer_list<atom_value> xs, atom_value& x,
                            const char* xname) {
    if (std::find(xs.begin(), xs.end(), x) == xs.end()) {
      cerr << "[WARNING] invalid value for " << xname
           << " defined, falling back to "
           << deep_to_string(*xs.begin()) << endl;
      x = *xs.begin();
    }
  };
  verify_atom_opt({atom("default"),
#                  ifdef CAF_USE_ASIO
                   atom("asio")
#                  endif
                  }, middleman_network_backend, "middleman.network-backend");
  verify_atom_opt({atom("stealing"), atom("sharing"), atom("testing")},
                  scheduler_policy, "scheduler.policy ");
  if (res.opts.count("caf#dump-config") != 0u) {
    cli_helptext_printed = true;
    std::string category;
    for_each_option([&](const config_option& x) {
      if (category != x.category()) {
        category = x.category();
        cout << "[" << category << "]" << endl;
      }
      cout << x.name() << "=" << x.to_string() << endl;
    });
  }
  return *this;
}

actor_system_config&
actor_system_config::add_actor_factory(std::string name, actor_factory fun) {
  actor_factories.emplace(std::move(name), std::move(fun));
  return *this;
}

actor_system_config&
actor_system_config::add_error_category(atom_value x, error_renderer y) {
  error_renderers[x] = y;
  return *this;
}

actor_system_config& actor_system_config::set(const char* cn, config_value cv) {
  auto e = options_.end();
  auto i = std::find_if(options_.begin(), e, [cn](const option_ptr& ptr) {
    return ptr->full_name() == cn;
  });
  if (i != e) {
    auto f = (*i)->to_sink();
    f(0, cv, none);
  }
  return *this;
}

size_t actor_system_config::streaming_tick_duration_us() const noexcept {
  return caf::detail::gcd(streaming_credit_round_interval_us,
                          streaming_max_batch_delay_us);
}

std::string actor_system_config::render_sec(uint8_t x, atom_value,
                                            const message& xs) {
  auto tmp = static_cast<sec>(x);
  return deep_to_string(meta::type_name("system_error"), tmp,
                        meta::omittable_if_empty(), xs);
}

std::string actor_system_config::render_exit_reason(uint8_t x, atom_value,
                                                    const message& xs) {
  auto tmp = static_cast<exit_reason>(x);
  return deep_to_string(meta::type_name("exit_reason"), tmp,
                        meta::omittable_if_empty(), xs);
}

} // namespace caf<|MERGE_RESOLUTION|>--- conflicted
+++ resolved
@@ -242,77 +242,6 @@
   error_renderers.emplace(atom("exit"), render_exit_reason);
 }
 
-<<<<<<< HEAD
-=======
-actor_system_config::actor_system_config(actor_system_config&& other)
-    : cli_helptext_printed(other.cli_helptext_printed),
-      args_remainder(std::move(other.args_remainder)),
-      slave_mode(other.slave_mode),
-      slave_name(std::move(other.slave_name)),
-      bootstrap_node(std::move(other.bootstrap_node)),
-      streaming_max_batch_delay_us(other.streaming_max_batch_delay_us),
-      streaming_credit_round_interval_us(
-        other.streaming_credit_round_interval_us),
-      scheduler_policy(other.scheduler_policy),
-      scheduler_max_threads(other.scheduler_max_threads),
-      scheduler_max_throughput(other.scheduler_max_throughput),
-      scheduler_enable_profiling(std::move(other.scheduler_enable_profiling)),
-      scheduler_profiling_ms_resolution(
-        other.scheduler_profiling_ms_resolution),
-      scheduler_profiling_output_file(other.scheduler_profiling_output_file),
-      work_stealing_aggressive_poll_attempts(
-        other.work_stealing_aggressive_poll_attempts),
-      work_stealing_aggressive_steal_interval(
-        other.work_stealing_aggressive_steal_interval),
-      work_stealing_moderate_poll_attempts(
-        other.work_stealing_moderate_poll_attempts),
-      work_stealing_moderate_steal_interval(
-        other.work_stealing_moderate_steal_interval),
-      work_stealing_moderate_sleep_duration_us(
-        other.work_stealing_moderate_sleep_duration_us),
-      work_stealing_relaxed_steal_interval(
-        other.work_stealing_relaxed_steal_interval),
-      work_stealing_relaxed_sleep_duration_us(
-        other.work_stealing_relaxed_sleep_duration_us),
-      logger_file_name(std::move(other.logger_file_name)),
-      logger_file_format(std::move(other.logger_file_format)),
-      logger_console(other.logger_console),
-      logger_console_format(std::move(other.logger_console_format)),
-      logger_component_filter(std::move(other.logger_component_filter)),
-      logger_verbosity(other.logger_verbosity),
-      logger_inline_output(other.logger_inline_output),
-      logger_filename(logger_file_name),
-      logger_filter(logger_component_filter),
-      middleman_network_backend(other.middleman_network_backend),
-      middleman_app_identifier(std::move(other.middleman_app_identifier)),
-      middleman_enable_automatic_connections(
-        other.middleman_enable_automatic_connections),
-      middleman_max_consecutive_reads(other.middleman_max_consecutive_reads),
-      middleman_heartbeat_interval(other.middleman_heartbeat_interval),
-      middleman_detach_utility_actors(other.middleman_detach_utility_actors),
-      middleman_detach_multiplexer(other.middleman_detach_multiplexer),
-      opencl_device_ids(std::move(other.opencl_device_ids)),
-      openssl_certificate(std::move(other.openssl_certificate)),
-      openssl_key(std::move(other.openssl_key)),
-      openssl_passphrase(std::move(other.openssl_passphrase)),
-      openssl_capath(std::move(other.openssl_capath)),
-      openssl_cafile(std::move(other.openssl_cafile)),
-      value_factories_by_name(std::move(other.value_factories_by_name)),
-      value_factories_by_rtti(std::move(other.value_factories_by_rtti)),
-      actor_factories(std::move(other.actor_factories)),
-      module_factories(std::move(other.module_factories)),
-      hook_factories(std::move(other.hook_factories)),
-      group_module_factories(std::move(other.group_module_factories)),
-      type_names_by_rtti(std::move(other.type_names_by_rtti)),
-      error_renderers(std::move(other.error_renderers)),
-      named_actor_configs(std::move(other.named_actor_configs)),
-      slave_mode_fun(other.slave_mode_fun),
-      custom_options_(std::move(other.custom_options_)),
-      options_(std::move(other.options_)) {
-  // nop
-}
-
->>>>>>> 9828d2b9
 std::string
 actor_system_config::make_help_text(const std::vector<message::cli_arg>& xs) {
   auto is_no_caf_option = [](const message::cli_arg& arg) {
